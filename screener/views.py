from django.conf import settings
from django.http import HttpResponse
from django.utils.translation import gettext as _
from django.utils.translation import override
from screener.models import Screen, HouseholdMember, IncomeStream, Expense, Message
from rest_framework import viewsets, views
from rest_framework import permissions
from rest_framework.response import Response
from screener.serializers import ScreenSerializer, HouseholdMemberSerializer, IncomeStreamSerializer, \
    ExpenseSerializer, EligibilitySerializer, MessageSerializer
from programs.models import Program
from programs.programs.policyengine.policyengine import eligibility_policy_engine
import math
import copy


def index(request):
    return HttpResponse("Colorado Benefits Screener API")


class ScreenViewSet(viewsets.ModelViewSet):
    """
    API endpoint that allows screens to be viewed or edited.
    """
    queryset = Screen.objects.all().order_by('-submission_date')
    serializer_class = ScreenSerializer
    permission_classes = [permissions.IsAuthenticated]
    filterset_fields = ['agree_to_tos', 'is_test']
    paginate_by = 10
    paginate_by_param = 'page_size'
    max_paginate_by = 100


class HouseholdMemberViewSet(viewsets.ModelViewSet):
    """
    API endpoint that allows screens to be viewed or edited.
    """
    queryset = HouseholdMember.objects.all()
    serializer_class = HouseholdMemberSerializer
    permission_classes = [permissions.IsAuthenticated]
    filterset_fields = ['has_income']


class IncomeStreamViewSet(viewsets.ModelViewSet):
    """
    API endpoint that allows income streams to be viewed or edited.
    """
    queryset = IncomeStream.objects.all()
    serializer_class = IncomeStreamSerializer
    permission_classes = [permissions.IsAuthenticated]
    filterset_fields = ['screen']


class ExpenseViewSet(viewsets.ModelViewSet):
    """
    API endpoint that allows expenses to be viewed or edited.
    """
    queryset = Expense.objects.all()
    serializer_class = ExpenseSerializer
    permission_classes = [permissions.IsAuthenticated]
    filterset_fields = ['screen']


class EligibilityView(views.APIView):

    def get(self, request, id):
        data = eligibility_results(id)
        results = EligibilitySerializer(data, many=True).data
        return Response(results)


class EligibilityTranslationView(views.APIView):

    def get(self, request, id):
        data = {}
        eligibility = eligibility_results(id)

        for language in settings.LANGUAGES:
            translated_eligibility = eligibility_results_translation(eligibility, language[0])
            data[language[0]] = EligibilitySerializer(translated_eligibility, many=True).data
        return Response({"translations": data})


class MessageViewSet(viewsets.ModelViewSet):
    """
    API endpoint that logs messages sent.
    """
    queryset = Message.objects.all().order_by('-sent')
    serializer_class = MessageSerializer
    permission_classes = [permissions.IsAdminUser]


def eligibility_results(screen_id):
    all_programs = Program.objects.all()
    screen = Screen.objects.get(pk=screen_id)
    data = []

    pe_eligibility = eligibility_policy_engine(screen)
    pe_programs = ['snap', 'wic', 'nslp', 'eitc', 'coeitc', 'ctc', 'medicaid', 'ssi']

    def sort_first(program):
        calc_first = ('tanf', 'ssi', 'medicaid')
<<<<<<< HEAD
        if program.name_abbreviated in calc_first:
            return 0
        else:
            return 1

    # make certain benifits calculate first so that they can be used in other benefits
=======
        if program.name_abbreviated in calc_first: return 0
        else: return 1
    
    #make certain benifits calculate first so that they can be used in other benifits
>>>>>>> a080f2bc
    all_programs = sorted(all_programs, key=sort_first)

    for program in all_programs:
        skip = False
        # TODO: this is a bit of a growse hack to pull in multiple benefits via policyengine
        if program.name_abbreviated not in pe_programs and program.active:
            eligibility = program.eligibility(screen, data)
        elif program.active:
            # skip = True
            eligibility = pe_eligibility[program.name_abbreviated]

        navigators = program.navigator.all()

        if not skip and program.active:
            data.append(
                {
                    "program_id": program.id,
                    "name": program.name,
                    "name_abbreviated": program.name_abbreviated,
                    "estimated_value": eligibility["estimated_value"],
                    "estimated_delivery_time": program.estimated_delivery_time,
                    "estimated_application_time": program.estimated_application_time,
                    "description_short": program.description_short,
                    "short_name": program.name_abbreviated,
                    "description": program.description,
                    "value_type": program.value_type,
                    "learn_more_link": program.learn_more_link,
                    "apply_button_link": program.apply_button_link,
                    "legal_status_required": program.legal_status_required,
                    "eligible": eligibility["eligible"],
                    "failed_tests": eligibility["failed"],
                    "passed_tests": eligibility["passed"],
                    "navigators": navigators
                }
            )

    eligible_programs = []
    for program in data:
        clean_program = program
        clean_program['estimated_value'] = math.trunc(clean_program['estimated_value'])
        eligible_programs.append(clean_program)

    return eligible_programs


def eligibility_results_translation(results, language):
    translated_results = copy.deepcopy(results)
    with override(language):
        for k, v in enumerate(results):
            translated_program = Program.objects.get(pk=translated_results[k]['program_id'])
            translated_results[k]['name'] = translated_program.name
            translated_results[k]['name_abbreviated'] = translated_program.name_abbreviated
            translated_results[k]['estimated_delivery_time'] = translated_program.estimated_delivery_time
            translated_results[k]['estimated_application_time'] = translated_program.estimated_application_time
            translated_results[k]['description_short'] = translated_program.description_short
            translated_results[k]['description'] = translated_program.description
            translated_results[k]['learn_more_link'] = translated_program.learn_more_link
            translated_results[k]['apply_button_link'] = translated_program.apply_button_link
            translated_results[k]['passed_tests'] = []
            translated_results[k]['failed_tests'] = []
            translated_results[k]['navigators'] = translated_results[k]['navigators'].language(language).all()

            for passed_test in results[k]['passed_tests']:
                translated_message = ''
                for part in passed_test:
                    translated_message += _(part)
                translated_results[k]['passed_tests'].append(translated_message)

            for failed_test in results[k]['failed_tests']:
                translated_message = ''
                for part in failed_test:
                    translated_message += _(part)
                translated_results[k]['failed_tests'].append(translated_message)

    return translated_results<|MERGE_RESOLUTION|>--- conflicted
+++ resolved
@@ -100,19 +100,13 @@
 
     def sort_first(program):
         calc_first = ('tanf', 'ssi', 'medicaid')
-<<<<<<< HEAD
+
         if program.name_abbreviated in calc_first:
             return 0
         else:
             return 1
 
     # make certain benifits calculate first so that they can be used in other benefits
-=======
-        if program.name_abbreviated in calc_first: return 0
-        else: return 1
-    
-    #make certain benifits calculate first so that they can be used in other benifits
->>>>>>> a080f2bc
     all_programs = sorted(all_programs, key=sort_first)
 
     for program in all_programs:
