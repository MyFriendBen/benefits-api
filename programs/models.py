from django.db import models
from parler.models import TranslatableModel, TranslatedFields
from phonenumber_field.modelfields import PhoneNumberField
from django.utils.translation import gettext_lazy as _

from programs.programs.acp.acp import calculate_acp # noqa
from programs.programs.lifeline.lifeline import calculate_lifeline # noqa
from programs.programs.tanf.tanf import calculate_tanf # noqa
from programs.programs.rtdlive.rtdlive import calculate_rtdlive # noqa
from programs.programs.cccap.cccap import calculate_cccap # noqa
from programs.programs.mydenver.mydenver import calculate_mydenver # noqa
from programs.programs.chp.chp import calculate_chp # noqa
from programs.programs.cocb.cocb import calculate_cocb # noqa
from programs.programs.leap.leap import calculate_leap # noqa
from programs.programs.andso.andso import calculate_andso
from programs.programs.andcs.andcs import calculate_andcs
<<<<<<< HEAD
from programs.programs.cdhcs.cdhcs import calculate_cdhcs
=======
from programs.programs.cpcr.cpcr import calculate_cpcr
from programs.programs.oap.oap import calculate_oap
from programs.programs.erc.erc import calculate_erc
>>>>>>> 169f7fd6


# This model describes all of the benefit programs available in the screener
# results. Each program has a specific folder in /programs where the specific
# logic for eligibility and value is stored.
class Program(TranslatableModel):

    translations = TranslatedFields(
        description_short=models.TextField(),
        name=models.CharField(max_length=120),
        name_abbreviated=models.CharField(max_length=120),
        description=models.TextField(),
        learn_more_link=models.CharField(max_length=320),
        apply_button_link=models.CharField(max_length=320),
        dollar_value=models.IntegerField(),
        value_type=models.CharField(max_length=120, ),
        estimated_delivery_time=models.CharField(max_length=320),
        estimated_application_time=models.CharField(max_length=320, blank=True, null=True, default=None),
        legal_status_required=models.CharField(max_length=120),
        active=models.BooleanField(blank=True, null=False, default=True)
    )

    # This function provides eligibility calculation for any benefit program
    # in the system when passed the screen. As some benefits depend on
    # eligibility for others, data is passed to eligibility functions which
    # contains the eligibility information and values for all currently
    # calculated benefits in the chain.
    def eligibility(self, screen, data):
        calculators = {
            "acp": calculate_acp,
            "lifeline": calculate_lifeline,
            "tanf": calculate_tanf,
            "rtdlive": calculate_rtdlive,
            "cccap": calculate_cccap,
            "mydenver": calculate_mydenver,
            "chp": calculate_chp,
            "cocb": calculate_cocb,
            "leap": calculate_leap,
            "andso": calculate_andso,
            "andcs": calculate_andcs,
<<<<<<< HEAD
            "cdhcs": calculate_cdhcs
=======
            "cpcr": calculate_cpcr,
            "oap": calculate_oap,
            "erc": calculate_erc,
>>>>>>> 169f7fd6
        }
        calculation = calculators[self.name_abbreviated.lower()](screen, data)

        eligibility = calculation['eligibility']
        if eligibility['eligible']:
            eligibility['estimated_value'] = calculation['value']
        else:
            eligibility['estimated_value'] = 0

        return eligibility

    def __str__(self):
        return self.name

    def __unicode__(self):
        return self.name


class Navigator(TranslatableModel):
    program = models.ManyToManyField(Program, related_name='navigator')
    phone_number = PhoneNumberField()
    translations = TranslatedFields(
        name=models.CharField(max_length=120),
        email=models.EmailField(_('email address'), blank=True, null=True),
        assistance_link=models.CharField(
            max_length=320, blank=True, null=False),
        description=models.TextField()
    )

    def __str__(self):
        return self.name<|MERGE_RESOLUTION|>--- conflicted
+++ resolved
@@ -14,13 +14,10 @@
 from programs.programs.leap.leap import calculate_leap # noqa
 from programs.programs.andso.andso import calculate_andso
 from programs.programs.andcs.andcs import calculate_andcs
-<<<<<<< HEAD
 from programs.programs.cdhcs.cdhcs import calculate_cdhcs
-=======
 from programs.programs.cpcr.cpcr import calculate_cpcr
 from programs.programs.oap.oap import calculate_oap
 from programs.programs.erc.erc import calculate_erc
->>>>>>> 169f7fd6
 
 
 # This model describes all of the benefit programs available in the screener
@@ -61,13 +58,10 @@
             "leap": calculate_leap,
             "andso": calculate_andso,
             "andcs": calculate_andcs,
-<<<<<<< HEAD
-            "cdhcs": calculate_cdhcs
-=======
+            "cdhcs": calculate_cdhcs,
             "cpcr": calculate_cpcr,
             "oap": calculate_oap,
             "erc": calculate_erc,
->>>>>>> 169f7fd6
         }
         calculation = calculators[self.name_abbreviated.lower()](screen, data)
 
