--- conflicted
+++ resolved
@@ -373,7 +373,6 @@
         return age_eligible and county_eligible
 
 
-<<<<<<< HEAD
 class DenverEmergencyAssistance(UrgentNeedFunction):
     dependencies = ["county", "income_amount", "income_frequency", "household_size"]
     county = "Denver County"
@@ -389,7 +388,7 @@
         income_eligible = screen.calc_gross_income("yearly", ["all"]) < fpl[screen.household_size] * cls.fpl_percent
 
         return county_eligible and income_eligible
-=======
+
+
 class EarlyIntervention(ChildAgeFunction):
-    max_age = 2
->>>>>>> 89f06c11
+    max_age = 2