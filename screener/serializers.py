--- conflicted
+++ resolved
@@ -1,11 +1,8 @@
 from datetime import datetime, timedelta
 from programs.models import WarningMessage
 from screener.models import (
-<<<<<<< HEAD
     EnergyCalculatorMember,
     EnergyCalculatorScreen,
-=======
->>>>>>> 904cc621
     Screen,
     HouseholdMember,
     IncomeStream,
