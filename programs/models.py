from django.db import models
from parler.models import TranslatableModel, TranslatedFields
from phonenumber_field.modelfields import PhoneNumberField
from django.utils.translation import gettext_lazy as _

from programs.programs.acp.acp import calculate_acp # noqa
from programs.programs.lifeline.lifeline import calculate_lifeline # noqa
from programs.programs.tanf.tanf import calculate_tanf # noqa
from programs.programs.rtdlive.rtdlive import calculate_rtdlive # noqa
from programs.programs.cccap.cccap import calculate_cccap # noqa
from programs.programs.mydenver.mydenver import calculate_mydenver # noqa
from programs.programs.chp.chp import calculate_chp # noqa
from programs.programs.cocb.cocb import calculate_cocb # noqa
from programs.programs.leap.leap import calculate_leap # noqa
from programs.programs.andso.andso import calculate_andso
from programs.programs.andcs.andcs import calculate_andcs
<<<<<<< HEAD
from programs.programs.rhc.rhc import calculate_rhc
=======
from programs.programs.cfhc.cfhc import calculate_cfhc
from programs.programs.fps.fps import calculate_fps
from programs.programs.dpp.dpp import calculate_dpp
from programs.programs.chs.chs import calculate_chs
from programs.programs.ede.ede import calculate_ede
from programs.programs.trua.trua import calculate_trua
>>>>>>> a080f2bc
from programs.programs.cpcr.cpcr import calculate_cpcr
from programs.programs.oap.oap import calculate_oap
from programs.programs.erc.erc import calculate_erc

# This model describes all of the benefit programs available in the screener
# results. Each program has a specific folder in /programs where the specific
# logic for eligibility and value is stored.
class Program(TranslatableModel):

    translations = TranslatedFields(
        description_short=models.TextField(),
        name=models.CharField(max_length=120),
        name_abbreviated=models.CharField(max_length=120),
        description=models.TextField(),
        learn_more_link=models.CharField(max_length=320),
        apply_button_link=models.CharField(max_length=320),
        dollar_value=models.IntegerField(),
        value_type=models.CharField(max_length=120, ),
        estimated_delivery_time=models.CharField(max_length=320),
        estimated_application_time=models.CharField(max_length=320, blank=True, null=True, default=None),
        legal_status_required=models.CharField(max_length=120),
        active=models.BooleanField(blank=True, null=False, default=True)
    )

    # This function provides eligibility calculation for any benefit program
    # in the system when passed the screen. As some benefits depend on
    # eligibility for others, data is passed to eligibility functions which
    # contains the eligibility information and values for all currently
    # calculated benefits in the chain.
    def eligibility(self, screen, data):
        calculators = {
            "acp": calculate_acp,
            "lifeline": calculate_lifeline,
            "tanf": calculate_tanf,
            "rtdlive": calculate_rtdlive,
            "cccap": calculate_cccap,
            "mydenver": calculate_mydenver,
            "chp": calculate_chp,
            "cocb": calculate_cocb,
            "leap": calculate_leap,
            "andso": calculate_andso,
            "andcs": calculate_andcs,
<<<<<<< HEAD
            "rhc": calculate_rhc,
=======
            "cfhc": calculate_cfhc,
            "fps": calculate_fps,
            "chs": calculate_chs,
            "dpp": calculate_dpp,
            "ede": calculate_ede,
            "trua": calculate_trua,
>>>>>>> a080f2bc
            "cpcr": calculate_cpcr,
            "oap": calculate_oap,
            "erc": calculate_erc,
        }
        calculation = calculators[self.name_abbreviated.lower()](screen, data)

        eligibility = calculation['eligibility']
        if eligibility['eligible']:
            eligibility['estimated_value'] = calculation['value']
        else:
            eligibility['estimated_value'] = 0

        return eligibility

    def __str__(self):
        return self.name

    def __unicode__(self):
        return self.name


class Navigator(TranslatableModel):
    program = models.ManyToManyField(Program, related_name='navigator')
    phone_number = PhoneNumberField()
    translations = TranslatedFields(
        name=models.CharField(max_length=120),
        email=models.EmailField(_('email address'), blank=True, null=True),
        assistance_link=models.CharField(
            max_length=320, blank=True, null=False),
        description=models.TextField()
    )

    def __str__(self):
        return self.name<|MERGE_RESOLUTION|>--- conflicted
+++ resolved
@@ -14,16 +14,13 @@
 from programs.programs.leap.leap import calculate_leap # noqa
 from programs.programs.andso.andso import calculate_andso
 from programs.programs.andcs.andcs import calculate_andcs
-<<<<<<< HEAD
 from programs.programs.rhc.rhc import calculate_rhc
-=======
 from programs.programs.cfhc.cfhc import calculate_cfhc
 from programs.programs.fps.fps import calculate_fps
 from programs.programs.dpp.dpp import calculate_dpp
 from programs.programs.chs.chs import calculate_chs
 from programs.programs.ede.ede import calculate_ede
 from programs.programs.trua.trua import calculate_trua
->>>>>>> a080f2bc
 from programs.programs.cpcr.cpcr import calculate_cpcr
 from programs.programs.oap.oap import calculate_oap
 from programs.programs.erc.erc import calculate_erc
@@ -66,16 +63,13 @@
             "leap": calculate_leap,
             "andso": calculate_andso,
             "andcs": calculate_andcs,
-<<<<<<< HEAD
             "rhc": calculate_rhc,
-=======
             "cfhc": calculate_cfhc,
             "fps": calculate_fps,
             "chs": calculate_chs,
             "dpp": calculate_dpp,
             "ede": calculate_ede,
             "trua": calculate_trua,
->>>>>>> a080f2bc
             "cpcr": calculate_cpcr,
             "oap": calculate_oap,
             "erc": calculate_erc,
