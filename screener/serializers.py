from datetime import datetime, timedelta
from programs.models import WarningMessage
from screener.models import (
    EnergyCalculatorMember,
    EnergyCalculatorScreen,
    Screen,
    HouseholdMember,
    IncomeStream,
    Expense,
    Message,
    Insurance,
    WhiteLabel,
)
from authentication.serializers import UserOffersSerializer
from rest_framework import serializers
from translations.serializers import ModelTranslationSerializer, TranslationSerializer
from validations.serializers import ValidationSerializer


class MessageSerializer(serializers.ModelSerializer):
    id = serializers.ReadOnlyField()

    class Meta:
        model = Message
        fields = "__all__"


class InsuranceSerializer(serializers.ModelSerializer):
    id = serializers.ReadOnlyField()

    class Meta:
        model = Insurance
        fields = "__all__"
        read_only_fields = ("household_member",)


class IncomeStreamSerializer(serializers.ModelSerializer):
    id = serializers.ReadOnlyField()

    class Meta:
        model = IncomeStream
        fields = "__all__"
        read_only_fields = ("screen", "household_member", "id")


class ExpenseSerializer(serializers.ModelSerializer):
    id = serializers.ReadOnlyField()

    class Meta:
        model = Expense
        fields = "__all__"
        read_only_fields = ("screen", "household_member", "id")


class EnergyCalculatorMemberSerializer(serializers.ModelSerializer):
    class Meta:
        model = EnergyCalculatorMember
        fields = "__all__"
        read_only_fields = ("household_member", "id")


class EnergyCalculatorScreenSerializer(serializers.ModelSerializer):
    class Meta:
        model = EnergyCalculatorScreen
        fields = "__all__"
        read_only_fields = ("screen", "id")


class HouseholdMemberSerializer(serializers.ModelSerializer):
    income_streams = IncomeStreamSerializer(many=True)
    insurance = InsuranceSerializer(required=False, allow_null=True)
    birth_year = serializers.IntegerField(required=False, allow_null=True)
    birth_month = serializers.IntegerField(required=False, allow_null=True)
    energy_calculator = EnergyCalculatorMemberSerializer(required=False, allow_null=True)

    def validate(self, data):
        birth_year = data.pop("birth_year", None)
        birth_month = data.pop("birth_month", None)

        if birth_year is None or birth_month is None:
            return data

        if birth_month < 1 or birth_month > 12:
            raise serializers.ValidationError("Birth month must be between 1 and 12")

        birth_year_month = datetime(year=birth_year, month=birth_month, day=1)

        # add a day for timezones
        today = datetime.now() + timedelta(days=1)

        if birth_year_month > today:
            raise serializers.ValidationError("Birth year and month are in the future")

        data["birth_year_month"] = birth_year_month.date()

        if "age" not in data or data["age"] is None:
            data["age"] = HouseholdMember.age_from_date(birth_year_month)

        return data

    class Meta:
        model = HouseholdMember
        fields = (
            "id",
            "screen",
            "frontend_id",
            "relationship",
            "age",
            "student",
            "student_full_time",
            "pregnant",
            "unemployed",
            "worked_in_last_18_mos",
            "visually_impaired",
            "disabled",
            "long_term_disability",
            "veteran",
            "medicaid",
            "disability_medicaid",
            "has_income",
            "income_streams",
            "insurance",
            "birth_year",
            "birth_month",
            "energy_calculator",
        )
        read_only_fields = ("screen", "id")


class ScreenSerializer(serializers.ModelSerializer):
    household_members = HouseholdMemberSerializer(many=True)
    expenses = ExpenseSerializer(many=True)
    user = UserOffersSerializer(read_only=True)
    white_label = serializers.CharField(source="white_label.code")
    energy_calculator = EnergyCalculatorScreenSerializer(required=False, allow_null=True)

    class Meta:
        model = Screen
        fields = (
            "id",
            "uuid",
            "white_label",
            "completed",
            "is_test",
            "is_test_data",
            "start_date",
            "submission_date",
            "frozen",
            "agree_to_tos",
            "is_13_or_older",
            "zipcode",
            "county",
            "referral_source",
            "referrer_code",
            "path",
            "household_size",
            "household_assets",
            "household_members",
            "last_email_request_date",
            "last_tax_filing_year",
            "expenses",
            "energy_calculator",
            "user",
            "external_id",
            "request_language_code",
            "has_benefits",
            "has_tanf",
            "has_wic",
            "has_snap",
            "has_sunbucks",
            "has_lifeline",
            "has_acp",
            "has_eitc",
            "has_coeitc",
            "has_nslp",
            "has_ctc",
            "has_medicaid",
            "has_rtdlive",
            "has_cccap",
            "has_mydenver",
            "has_chp",
            "has_ssi",
            "has_andcs",
            "has_chs",
            "has_cpcr",
            "has_cdhcs",
            "has_dpp",
            "has_ede",
            "has_erc",
            "has_leap",
            "has_nc_lieap",
            "has_oap",
            "has_nccip",
            "has_coctc",
            "has_ncscca",
            "has_upk",
            "has_ssdi",
            "has_cowap",
            "has_ncwap",
            "has_ubp",
            "has_rag",
            "has_nfp",
            "has_fatc",
            "has_section_8",
            "has_csfp",
            "has_ccdf",
            "has_ma_eaedc",
            "has_ma_ssp",
            "has_ma_mbta",
            "has_ma_maeitc",
<<<<<<< HEAD
            "has_ma_macftc",
            "has_co_andso",
=======
            "has_ma_macfc",
>>>>>>> 87935c72
            "has_employer_hi",
            "has_private_hi",
            "has_medicaid_hi",
            "has_medicare_hi",
            "has_chp_hi",
            "has_no_hi",
            "has_va",
            "needs_food",
            "needs_baby_supplies",
            "needs_housing_help",
            "needs_mental_health_help",
            "needs_child_dev_help",
            "needs_funeral_help",
            "needs_family_planning_help",
            "needs_job_resources",
            "needs_dental_care",
            "needs_legal_services",
            "needs_veteran_services",
        )
        read_only_fields = (
            "id",
            "uuid",
            "submision_date",
            "frozen",
            "last_email_request_date",
            "completed",
            "user",
            "is_test_data",
        )
        create_only_fields = ("external_id", "is_test", "referrer_code", "white_label")

    def __init__(self, *args, **kwargs):
        self.force = kwargs.pop("force", False)
        super().__init__(*args, **kwargs)

    def validate(self, attrs):
        white_label_code = attrs.pop("white_label")["code"]
        white_label = WhiteLabel.objects.get(code=white_label_code)
        attrs["white_label"] = white_label

        return attrs

    def create(self, validated_data):
        household_members = validated_data.pop("household_members")
        expenses = validated_data.pop("expenses")
        energy_calculator_screen = validated_data.pop("energy_calculator", None)
        screen = Screen.objects.create(**validated_data, completed=False)
        screen.set_screen_is_test()
        for member in household_members:
            incomes = member.pop("income_streams")
            insurance = member.pop("insurance")
            energy_calculator_member = member.pop("energy_calculator", None)
            household_member = HouseholdMember.objects.create(**member, screen=screen)
            for income in incomes:
                IncomeStream.objects.create(**income, screen=screen, household_member=household_member)
            if insurance is not None:
                Insurance.objects.create(**insurance, household_member=household_member)
            if energy_calculator_member is not None:
                EnergyCalculatorMember.objects.create(**energy_calculator_member, household_member=household_member)
        for expense in expenses:
            Expense.objects.create(**expense, screen=screen)
        if energy_calculator_screen is not None:
            EnergyCalculatorScreen.objects.create(**energy_calculator_screen, screen=screen)
        return screen

    def update(self, instance, validated_data):
        if instance.frozen:
            return instance

        household_members = validated_data.pop("household_members")
        expenses = validated_data.pop("expenses")
        energy_calculator_screen = validated_data.pop("energy_calculator", None)

        # don't update create only fields
        for field in self.Meta.create_only_fields:
            if field in validated_data:
                validated_data.pop(field)

        Screen.objects.filter(pk=instance.id).update(**validated_data)
        HouseholdMember.objects.filter(screen=instance).delete()
        EnergyCalculatorScreen.objects.filter(screen=instance).delete()
        Expense.objects.filter(screen=instance).delete()
        for member in household_members:
            incomes = member.pop("income_streams")
            insurance = member.pop("insurance", None)
            energy_calculator_member = member.pop("energy_calculator", None)
            household_member = HouseholdMember.objects.create(**member, screen=instance)
            for income in incomes:
                IncomeStream.objects.create(**income, screen=instance, household_member=household_member)
            if insurance is not None:
                Insurance.objects.create(**insurance, household_member=household_member)
            if energy_calculator_member is not None:
                EnergyCalculatorMember.objects.create(**energy_calculator_member, household_member=household_member)
        for expense in expenses:
            Expense.objects.create(**expense, screen=instance)
        if energy_calculator_screen is not None:
            EnergyCalculatorScreen.objects.create(**energy_calculator_screen, screen=instance)
        instance.refresh_from_db()
        instance.set_screen_is_test()
        return instance


class NavigatorSerializer(serializers.Serializer):
    name = TranslationSerializer()
    phone_number = serializers.CharField()
    email = TranslationSerializer()
    assistance_link = TranslationSerializer()
    description = TranslationSerializer()
    languages = serializers.ListField()


class WarningMessageSerializer(serializers.ModelSerializer):
    message = ModelTranslationSerializer()
    legal_statuses = serializers.SerializerMethodField()

    class Meta:
        model = WarningMessage
        fields = ("message", "legal_statuses")

    def get_legal_statuses(self, obj: WarningMessage):
        return [m.status for m in obj.legal_statuses.all()]


class MemberEligibilitySerializer(serializers.Serializer):
    frontend_id = serializers.UUIDField()
    eligible = serializers.BooleanField()
    value = serializers.IntegerField()


class EligibilitySerializer(serializers.Serializer):
    description_short = TranslationSerializer()
    name = TranslationSerializer()
    name_abbreviated = serializers.CharField()
    external_name = serializers.CharField()
    description = TranslationSerializer()
    value_type = TranslationSerializer()
    learn_more_link = TranslationSerializer()
    apply_button_link = TranslationSerializer()
    apply_button_description = TranslationSerializer()
    estimated_value = serializers.IntegerField()
    household_value = serializers.IntegerField()
    estimated_delivery_time = TranslationSerializer()
    estimated_application_time = TranslationSerializer()
    legal_status_required = serializers.ListField()
    eligible = serializers.BooleanField()
    members = MemberEligibilitySerializer(many=True)
    failed_tests = serializers.ListField()
    passed_tests = serializers.ListField()
    navigators = NavigatorSerializer(many=True)
    already_has = serializers.BooleanField()
    new = serializers.BooleanField()
    low_confidence = serializers.BooleanField()
    documents = TranslationSerializer(many=True)
    multiple_tax_units = serializers.BooleanField()
    estimated_value_override = TranslationSerializer()
    warning_messages = WarningMessageSerializer(many=True)
    required_programs = serializers.ListField(child=serializers.IntegerField())

    class Meta:
        fields = "__all__"


class EligibilityTranslationSerializer(serializers.Serializer):
    translations = serializers.DictField()

    class Meta:
        fields = ("translations",)


class ProgramCategoryCapSerializer(serializers.Serializer):
    programs = serializers.ListSerializer(child=serializers.CharField())
    cap = serializers.IntegerField()


class ProgramCategorySerializer(serializers.Serializer):
    external_name = serializers.CharField()
    icon = serializers.CharField()
    name = TranslationSerializer()
    description = TranslationSerializer()
    caps = ProgramCategoryCapSerializer(many=True)
    tax_category = serializers.BooleanField()
    programs = serializers.ListField(child=serializers.IntegerField())


class UrgentNeedSerializer(serializers.Serializer):
    name = TranslationSerializer()
    description = TranslationSerializer()
    link = TranslationSerializer()
    type = TranslationSerializer()
    phone_number = serializers.CharField()


class ResultsSerializer(serializers.Serializer):
    programs = EligibilitySerializer(many=True)
    urgent_needs = UrgentNeedSerializer(many=True)
    screen_id = serializers.CharField()
    default_language = serializers.CharField()
    missing_programs = serializers.BooleanField()
    validations = ValidationSerializer(many=True)
    program_categories = ProgramCategorySerializer(many=True)<|MERGE_RESOLUTION|>--- conflicted
+++ resolved
@@ -208,12 +208,8 @@
             "has_ma_ssp",
             "has_ma_mbta",
             "has_ma_maeitc",
-<<<<<<< HEAD
-            "has_ma_macftc",
+            "has_ma_macfc",
             "has_co_andso",
-=======
-            "has_ma_macfc",
->>>>>>> 87935c72
             "has_employer_hi",
             "has_private_hi",
             "has_medicaid_hi",
