<<<<<<< HEAD
from .cicrf import Cicrf
=======
from .community_support_line import CommunitySupportLine
>>>>>>> 05dfd5b0
from ..base import UrgentNeedFunction
from .healthy_baby_healthy_child import HealthyBabyHealthyChild
from .lawyers_clearinghouse import LawyersClearinghouse
from .early_intervention import EarlyIntervention
from .chapter_115_veteran import Chapter115Veteran
from .family_shelter import FamilyShelter
from .family_support_centers import FamilySupportCenters
from .good_neighbor_energy import GoodNeighborEnergy
from .heartwap import Heartwap
from .alternative_housing_voucher import AlternativeHousingVoucher
from .raft import Raft
from .rental_voucher import RentalVoucher


ma_urgent_need_functions: dict[str, type[UrgentNeedFunction]] = {
    "ma_family_shelter": FamilyShelter,
    "ma_chapter_115_veteran": Chapter115Veteran,
    "ma_lawyers_clearinghouse": LawyersClearinghouse,
    "ma_early_intervention": EarlyIntervention,
    "ma_family_support_centers": FamilySupportCenters,
    "ma_healthy_baby_healthy_child": HealthyBabyHealthyChild,
    "ma_good_neighbor_energy": GoodNeighborEnergy,
    "ma_heartwap": Heartwap,
    "ma_alternative_housing_voucher": AlternativeHousingVoucher,
    "ma_raft": Raft,
    "ma_rental_voucher": RentalVoucher,
<<<<<<< HEAD
    "ma_cicrf": Cicrf,
=======
    "ma_community_support_line": CommunitySupportLine,
>>>>>>> 05dfd5b0
}<|MERGE_RESOLUTION|>--- conflicted
+++ resolved
@@ -1,8 +1,5 @@
-<<<<<<< HEAD
+from .community_support_line import CommunitySupportLine
 from .cicrf import Cicrf
-=======
-from .community_support_line import CommunitySupportLine
->>>>>>> 05dfd5b0
 from ..base import UrgentNeedFunction
 from .healthy_baby_healthy_child import HealthyBabyHealthyChild
 from .lawyers_clearinghouse import LawyersClearinghouse
@@ -29,9 +26,6 @@
     "ma_alternative_housing_voucher": AlternativeHousingVoucher,
     "ma_raft": Raft,
     "ma_rental_voucher": RentalVoucher,
-<<<<<<< HEAD
+    "ma_community_support_line": CommunitySupportLine,
     "ma_cicrf": Cicrf,
-=======
-    "ma_community_support_line": CommunitySupportLine,
->>>>>>> 05dfd5b0
 }