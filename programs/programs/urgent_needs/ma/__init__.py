--- conflicted
+++ resolved
@@ -13,11 +13,8 @@
 from .raft import Raft
 from .rental_voucher import RentalVoucher
 from .affordable_housing_services import AffordableHousingServices
-<<<<<<< HEAD
+from .baby_university import BabyUniversity
 from .career_training import CareerTrainingAndWorkforce
-=======
-from .baby_university import BabyUniversity
->>>>>>> cd198260
 
 ma_urgent_need_functions: dict[str, type[UrgentNeedFunction]] = {
     "ma_family_shelter": FamilyShelter,
@@ -34,9 +31,6 @@
     "ma_community_support_line": CommunitySupportLine,
     "ma_cicrf": Cicrf,
     "ma_affordable_housing_services": AffordableHousingServices,
-<<<<<<< HEAD
+    "ma_baby_university": BabyUniversity,
     "ma_career_training_and_workforce": CareerTrainingAndWorkforce,
-=======
-    "ma_baby_university": BabyUniversity,
->>>>>>> cd198260
 }