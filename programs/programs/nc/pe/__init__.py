from programs.programs.nc.pe import spm
import programs.programs.nc.pe.member as member
import programs.programs.nc.pe.spm as spm
from programs.programs.policyengine.calculators.base import PolicyEngineCalulator


nc_member_calculators = {"nc_medicaid": member.NcMedicaid, "nc_wic": member.NcWic}
<<<<<<< HEAD
nc_spm_calculators = {"nc_snap": spm.NcSnap}

=======
nc_spm_calculators = {"nc_tanf": spm.NcTanf}
>>>>>>> 9d5478bb

nc_pe_calculators: dict[str, type[PolicyEngineCalulator]] = {
    **nc_member_calculators,
    **nc_spm_calculators,
}<|MERGE_RESOLUTION|>--- conflicted
+++ resolved
@@ -5,12 +5,7 @@
 
 
 nc_member_calculators = {"nc_medicaid": member.NcMedicaid, "nc_wic": member.NcWic}
-<<<<<<< HEAD
-nc_spm_calculators = {"nc_snap": spm.NcSnap}
-
-=======
-nc_spm_calculators = {"nc_tanf": spm.NcTanf}
->>>>>>> 9d5478bb
+nc_spm_calculators = {"nc_snap": spm.NcSnap, "nc_tanf": spm.NcTanf}
 
 nc_pe_calculators: dict[str, type[PolicyEngineCalulator]] = {
     **nc_member_calculators,
