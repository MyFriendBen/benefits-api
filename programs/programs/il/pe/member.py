--- conflicted
+++ resolved
@@ -65,34 +65,6 @@
     pe_outputs = [member_dependency.IlAabd]
 
 
-<<<<<<< HEAD
-class IlMpe(PolicyEngineMembersCalculator):
-    # name = "Medicaid Presumptive Eligibility (Pregnancy)"
-    pe_name = "il_mpe_eligible"
-    pe_category = "people"
-
-    pe_inputs = [
-        member_dependency.AgeDependency,
-        member_dependency.IlMpeIncomeEligibleDependency,
-        dependency.IlStateCodeDependency,
-        member_dependency.PregnancyDependency,
-    ]
-
-    pe_outputs = [
-        member_dependency.IlMpeEligible,
-    ]
-
-    def member_value(self, member):
-        is_eligible = super().member_value(member)
-        is_pregnant = member.pregnant
-
-        insurance = getattr(member, "insurance", None)
-        has_medicaid = getattr(insurance, "medicaid", False)
-        if has_medicaid:
-            return False
-
-        return is_eligible and is_pregnant
-=======
 class IlBccp(PolicyEngineMembersCalculator):
     """
     Illinois Breast and Cervical Cancer Program (IBCCP)
@@ -176,4 +148,31 @@
 
         # Return 1 if eligible. We display "Varies" for the estimated value in the UI
         return 1
->>>>>>> a81152c7
+
+
+class IlMpe(PolicyEngineMembersCalculator):
+    # name = "Medicaid Presumptive Eligibility (Pregnancy)"
+    pe_name = "il_mpe_eligible"
+    pe_category = "people"
+
+    pe_inputs = [
+        member_dependency.AgeDependency,
+        member_dependency.IlMpeIncomeEligibleDependency,
+        household_dependency.IlStateCodeDependency,
+        member_dependency.PregnancyDependency,
+    ]
+
+    pe_outputs = [
+        member_dependency.IlMpeEligible,
+    ]
+
+    def member_value(self, member):
+        is_eligible = super().member_value(member)
+        is_pregnant = member.pregnant
+
+        insurance = getattr(member, "insurance", None)
+        has_medicaid = getattr(insurance, "medicaid", False)
+        if has_medicaid:
+            return False
+
+        return is_eligible and is_pregnant