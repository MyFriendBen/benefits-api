from integrations.services.income_limits import ami
from programs.programs.calc import Eligibility, ProgramCalculator
<<<<<<< HEAD
from integrations.services.sheets.sheets import GoogleSheetsCache
from programs.programs.co.energy_calculator.util import has_renter_expenses


class EnergyOutreachIncomeLimitCache(GoogleSheetsCache):
    default = {}
    sheet_id = "1T4RSc9jXRV5kzdhbK5uCQXqgtLDWt-wdh2R4JVsK33o"  # same sheet as Energy Outreach Colorado
    range_name = "'current'!A2:I65"

    def update(self):
        data = super().update()

        return {d[0].strip() + " County": [int(v.replace(",", "")) for v in d[1:]] for d in data}
=======
>>>>>>> 74a435a3


class EnergyCalculatorEnergyOutreach(ProgramCalculator):
    ami_percent = "80%"
    amount = 1
    dependencies = ["energy_calculator", "income_frequency", "income_amount", "household_size", "county"]

    def household_eligible(self, e: Eligibility):
        # income
        income = self.screen.calc_gross_income("yearly", ["all"])
        income_limit = ami.get_screen_ami(self.screen, self.ami_percent, self.program.year.period)
        e.condition(income <= income_limit)

        # past due heating
        e.condition(
            self.screen.energy_calculator.electricity_is_disconnected
            or self.screen.energy_calculator.has_past_due_energy_bills
        )

        # no renters without expenses
        e.condition(has_renter_expenses(self.screen))<|MERGE_RESOLUTION|>--- conflicted
+++ resolved
@@ -1,21 +1,6 @@
 from integrations.services.income_limits import ami
 from programs.programs.calc import Eligibility, ProgramCalculator
-<<<<<<< HEAD
-from integrations.services.sheets.sheets import GoogleSheetsCache
 from programs.programs.co.energy_calculator.util import has_renter_expenses
-
-
-class EnergyOutreachIncomeLimitCache(GoogleSheetsCache):
-    default = {}
-    sheet_id = "1T4RSc9jXRV5kzdhbK5uCQXqgtLDWt-wdh2R4JVsK33o"  # same sheet as Energy Outreach Colorado
-    range_name = "'current'!A2:I65"
-
-    def update(self):
-        data = super().update()
-
-        return {d[0].strip() + " County": [int(v.replace(",", "")) for v in d[1:]] for d in data}
-=======
->>>>>>> 74a435a3
 
 
 class EnergyCalculatorEnergyOutreach(ProgramCalculator):
