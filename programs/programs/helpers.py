--- conflicted
+++ resolved
@@ -5,14 +5,6 @@
 STATE_MEDICAID_OPTIONS = ("co_medicaid", "nc_medicaid")
 
 
-<<<<<<< HEAD
-def medicaid_eligible(data):
-    for program in data:
-        print("----------------------------")
-        print("NAME", program["name_abbreviated"])
-        if program["name_abbreviated"] in STATE_MEDICAID_OPTIONS:
-            return program["eligible"]
-=======
 def medicaid_eligible(data: dict[str, Eligibility]):
     for name in STATE_MEDICAID_OPTIONS:
         if name in data:
@@ -39,5 +31,4 @@
     if single_parent and screen.num_children(age_max=11) > 0:
         return False
 
-    return True
->>>>>>> 703fc2fb
+    return True