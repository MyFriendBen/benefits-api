from programs.programs.calc import MemberEligibility, ProgramCalculator, Eligibility
from programs.programs.helpers import medicaid_eligible
import programs.programs.messages as messages
from integrations.services.sheets import GoogleSheetsCache
from screener.models import HouseholdMember


class ACACache(GoogleSheetsCache):
    default = {}
    sheet_id = "1tk8zfO_Ou96UvGrIwZoI3Pv8TvPZZipg7YfzGMT2o3c"
    range_name = "'current report'!A2:B101"

    def update(self):
        data = super().update()

        return {d[0].strip() + " County": float(d[1].replace(",", "")) for d in data}


class ACASubsidiesNC(ProgramCalculator):
    percent_of_fpl = 4
    dependencies = ["insurance", "income_amount", "income_frequency", "county", "household_size"]
    eligible_insurance_types = ["none", "private"]
    ineligible_insurance_types = ["va"]
    county_values = ACACache()

<<<<<<< HEAD
    def eligible(self) -> Eligibility:
        e = Eligibility()
=======
    def household_eligible(self, e: Eligibility):
>>>>>>> 703fc2fb
        # Medicade eligibility
        e.condition(not medicaid_eligible(self.data), messages.must_not_have_benefit("Medicaid"))

        # Income
        fpl = self.program.fpl.as_dict()
        income_band = int(fpl[self.screen.household_size] * ACASubsidiesNC.percent_of_fpl)
        gross_income = int(self.screen.calc_gross_income("yearly", ("all",)))
        e.condition(gross_income < income_band, messages.income(gross_income, income_band))

    def member_eligible(self, e: MemberEligibility):
        member = e.member

        # no or private insurance
        e.condition(member.insurance.has_insurance_types(ACASubsidiesNC.eligible_insurance_types))

        # no va insurance
        e.condition(not member.insurance.has_insurance_types(ACASubsidiesNC.ineligible_insurance_types))

    def member_value(self, member: HouseholdMember):
        values = self.county_values.fetch()
        return values[self.screen.county] * 12<|MERGE_RESOLUTION|>--- conflicted
+++ resolved
@@ -23,12 +23,7 @@
     ineligible_insurance_types = ["va"]
     county_values = ACACache()
 
-<<<<<<< HEAD
-    def eligible(self) -> Eligibility:
-        e = Eligibility()
-=======
     def household_eligible(self, e: Eligibility):
->>>>>>> 703fc2fb
         # Medicade eligibility
         e.condition(not medicaid_eligible(self.data), messages.must_not_have_benefit("Medicaid"))
 
