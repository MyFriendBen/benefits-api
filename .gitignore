# Distribution / packaging
.Python
venv/
env/
*.sqlite3
.idea/
_mfb_uml.png

# Secure Files
.env

# Project asset folders
media/

# Database
db.sqlite3
.DS_Store

# Editor directories and files
.idea
.editorconfig

# Byte-compiled / optimized / DLL files
__pycache__/
*.py[cod]
*$py.class

.vscode/**/*
!.vscode/settings.json.default

# Static files
staticfiles/
tasks/todo.md

<<<<<<< HEAD
# dbt artifacts
/dbt/target/
/dbt/logs/
/dbt/.user.yml
=======
# AI tooling
.claude/projects/
>>>>>>> 8888f844
<|MERGE_RESOLUTION|>--- conflicted
+++ resolved
@@ -32,12 +32,10 @@
 staticfiles/
 tasks/todo.md
 
-<<<<<<< HEAD
+# AI tooling
+.claude/projects/
+
 # dbt artifacts
 /dbt/target/
 /dbt/logs/
-/dbt/.user.yml
-=======
-# AI tooling
-.claude/projects/
->>>>>>> 8888f844
+/dbt/.user.yml