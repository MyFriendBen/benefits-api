from django.db import models
from phonenumber_field.modelfields import PhoneNumberField
from translations.models import Translation
from programs.programs import calculators
from programs.util import Dependencies, DependencyError


class FederalPoveryLimit(models.Model):
    year = models.CharField(max_length=32, unique=True)
    has_1_person = models.IntegerField()
    has_2_people = models.IntegerField()
    has_3_people = models.IntegerField()
    has_4_people = models.IntegerField()
    has_5_people = models.IntegerField()
    has_6_people = models.IntegerField()
    has_7_people = models.IntegerField()
    has_8_people = models.IntegerField()

    def as_dict(self):
        return {
            1: self.has_1_person,
            2: self.has_2_people,
            3: self.has_3_people,
            4: self.has_4_people,
            5: self.has_5_people,
            6: self.has_6_people,
            7: self.has_7_people,
            8: self.has_8_people,
        }

    def __str__(self):
        return self.year


class LegalStatus(models.Model):
    status = models.CharField(max_length=256)
    parent = models.ForeignKey("self", related_name="children", blank=True, null=True, on_delete=models.SET_NULL)

    def __str__(self):
        return self.status


class DocumentManager(models.Manager):
    translated_fields = ("text",)

    def new_document(self, external_name):
<<<<<<< HEAD
        translation = Translation.objects.add_translation(
            f'document.{external_name}_temporary_key'
        )
=======
        translation = Translation.objects.add_translation(f"document.{external_name}_temporary_key", "")
>>>>>>> 32fd6b52

        document = self.create(external_name=external_name, text=translation)

        translation.label = f"document.{external_name}_{document.id}"
        translation.save()

        return document


class Document(models.Model):
    external_name = models.CharField(max_length=120, blank=True, null=True, unique=True)
    text = models.ForeignKey(Translation, related_name="documents", blank=False, null=False, on_delete=models.PROTECT)

    objects = DocumentManager()

    def __str__(self) -> str:
        return self.external_name


class ProgramManager(models.Manager):
    translated_fields = (
        "description_short",
        "name",
        "description",
        "learn_more_link",
        "apply_button_link",
        "value_type",
        "estimated_delivery_time",
        "estimated_application_time",
        "category",
        "warning",
        "estimated_value",
        "website_description",
    )

    def new_program(self, name_abbreviated):
        translations = {}
        for field in self.translated_fields:
            translations[field] = Translation.objects.add_translation(
<<<<<<< HEAD
                f'program.{name_abbreviated}_temporary_key-{field}'
=======
                f"program.{name_abbreviated}_temporary_key-{field}", ""
>>>>>>> 32fd6b52
            )

        # try to set the external_name to the name_abbreviated
        external_name_exists = self.filter(external_name=name_abbreviated).count() > 0

        program = self.create(
            name_abbreviated=name_abbreviated,
            external_name=name_abbreviated if not external_name_exists else None,
            fpl=None,
            active=False,
            low_confidence=False,
            **translations,
        )

        for [field, translation] in translations.items():
            translation.label = f"program.{name_abbreviated}_{program.id}-{field}"
            translation.save()

        return program


# This model describes all of the benefit programs available in the screener
# results. Each program has a specific folder in /programs where the specific
# logic for eligibility and value is stored.
class Program(models.Model):
    name_abbreviated = models.CharField(max_length=120)
    external_name = models.CharField(max_length=120, blank=True, null=True, unique=True)
    legal_status_required = models.ManyToManyField(LegalStatus, related_name="programs", blank=True)
    documents = models.ManyToManyField(Document, related_name="program_documents", blank=True)
    active = models.BooleanField(blank=True, default=True)
    low_confidence = models.BooleanField(blank=True, null=False, default=False)
    fpl = models.ForeignKey(FederalPoveryLimit, related_name="fpl", blank=True, null=True, on_delete=models.SET_NULL)

    description_short = models.ForeignKey(
        Translation, related_name="program_description_short", blank=False, null=False, on_delete=models.PROTECT
    )
    name = models.ForeignKey(
        Translation, related_name="program_name", blank=False, null=False, on_delete=models.PROTECT
    )
    description = models.ForeignKey(
        Translation, related_name="program_description", blank=False, null=False, on_delete=models.PROTECT
    )
    learn_more_link = models.ForeignKey(
        Translation, related_name="program_learn_more_link", blank=False, null=False, on_delete=models.PROTECT
    )
    apply_button_link = models.ForeignKey(
        Translation, related_name="program_apply_button_link", null=False, on_delete=models.PROTECT
    )
    value_type = models.ForeignKey(
        Translation, related_name="program_value_type", blank=False, null=False, on_delete=models.PROTECT
    )
    estimated_delivery_time = models.ForeignKey(
        Translation, related_name="program_estimated_delivery_time", blank=False, null=False, on_delete=models.PROTECT
    )
    estimated_application_time = models.ForeignKey(
        Translation,
        related_name="program_estimated_application_time",
        blank=False,
        null=False,
        on_delete=models.PROTECT,
    )
    category = models.ForeignKey(
        Translation, related_name="program_category", blank=False, null=False, on_delete=models.PROTECT
    )
    warning = models.ForeignKey(
        Translation,
        related_name="program_warning",
        blank=False,
        null=False,
        on_delete=models.PROTECT,
    )
    estimated_value = models.ForeignKey(
        Translation,
        related_name="program_estimated_value",
        blank=False,
        null=False,
        on_delete=models.PROTECT,
    )
    website_description = models.ForeignKey(
        Translation,
        related_name="program_website_description",
        blank=False,
        null=False,
        on_delete=models.PROTECT,
    )

    objects = ProgramManager()

    # This function provides eligibility calculation for any benefit program
    # in the system when passed the screen. As some benefits depend on
    # eligibility for others, data is passed to eligibility functions which
    # contains the eligibility information and values for all currently
    # calculated benefits in the chain.
    def eligibility(self, screen, data, missing_dependencies: Dependencies):
        Calculator = calculators[self.name_abbreviated.lower()]

        if not Calculator.can_calc(missing_dependencies):
            raise DependencyError()

        calculator = Calculator(screen, self, data)

        eligibility = calculator.eligible()

        eligibility.value = calculator.value(eligibility.eligible_member_count)

        if Calculator.tax_unit_dependent and screen.has_members_ouside_of_tax_unit():
            eligibility.multiple_tax_units = True

        return eligibility.to_dict()

    def __str__(self):
        return self.name.text

    def __unicode__(self):
        return self.name.text


class UrgentNeedFunction(models.Model):
    name = models.CharField(max_length=32)

    def __str__(self):
        return self.name


class UrgentNeedCategory(models.Model):
    name = models.CharField(max_length=120)

    class Meta:
        verbose_name_plural = "Urgent Need Categories"

    def __str__(self):
        return self.name


class UrgentNeedManager(models.Manager):
    translated_fields = (
        "name",
        "description",
        "link",
        "type",
        "warning",
        "website_description",
    )

    def new_urgent_need(self, name, phone_number):
        translations = {}
        for field in self.translated_fields:
<<<<<<< HEAD
            translations[field] = Translation.objects.add_translation(f'urgent_need.{name}_temporary_key-{field}')

        # try to set the external_name to the name
        external_name_exists = self.filter(external_name=name).count() > 0
=======
            translations[field] = Translation.objects.add_translation(f"urgent_need.{name}_temporary_key-{field}", "")
>>>>>>> 32fd6b52

        urgent_need = self.create(
            phone_number=phone_number,
            external_name=name if not external_name_exists else None,
            active=False,
            low_confidence=False,
            **translations,
        )

        for [field, translation] in translations.items():
            translation.label = f"urgent_need.{name}_{urgent_need.id}-{field}"
            translation.save()

        return urgent_need


class UrgentNeed(models.Model):
    external_name = models.CharField(max_length=120, blank=True, null=True, unique=True)
    phone_number = PhoneNumberField(blank=True, null=True)
    type_short = models.ManyToManyField(UrgentNeedCategory, related_name="urgent_needs")
    active = models.BooleanField(blank=True, null=False, default=True)
    low_confidence = models.BooleanField(blank=True, null=False, default=False)
    functions = models.ManyToManyField(UrgentNeedFunction, related_name="function", blank=True)

    name = models.ForeignKey(
        Translation, related_name="urgent_need_name", blank=False, null=False, on_delete=models.PROTECT
    )
    description = models.ForeignKey(
        Translation, related_name="urgent_need_description", blank=False, null=False, on_delete=models.PROTECT
    )
    link = models.ForeignKey(
        Translation, related_name="urgent_need_link", blank=False, null=False, on_delete=models.PROTECT
    )
    type = models.ForeignKey(
        Translation, related_name="urgent_need_type", blank=False, null=False, on_delete=models.PROTECT
    )
    warning = models.ForeignKey(
        Translation, related_name="urgent_need_warning", blank=False, null=False, on_delete=models.PROTECT
    )
    website_description = models.ForeignKey(
        Translation, related_name="urgent_website_description", blank=False, null=False, on_delete=models.PROTECT
    )

    objects = UrgentNeedManager()

    def __str__(self):
        return self.name.text


class NavigatorCounty(models.Model):
    name = models.CharField(max_length=64)

    def __str__(self) -> str:
        return self.name


class NavigatorManager(models.Manager):
    translated_fields = (
        "name",
        "email",
        "assistance_link",
        "description",
    )

    def new_navigator(self, name, phone_number):
        translations = {}
        for field in self.translated_fields:
<<<<<<< HEAD
            translations[field] = Translation.objects.add_translation(f'navigator.{name}_temporary_key-{field}')

        # try to set the external_name to the name
        external_name_exists = self.filter(external_name=name).count() > 0
=======
            translations[field] = Translation.objects.add_translation(f"navigator.{name}_temporary_key-{field}", "")
>>>>>>> 32fd6b52

        navigator = self.create(
            phone_number=phone_number,
            external_name=name if not external_name_exists else None,
            **translations,
        )

        for [field, translation] in translations.items():
            translation.label = f"navigator.{name}_{navigator.id}-{field}"
            translation.save()

        return navigator


class Navigator(models.Model):
    program = models.ManyToManyField(Program, related_name="navigator", blank=True)
    external_name = models.CharField(max_length=120, blank=True, null=True, unique=True)
    phone_number = PhoneNumberField(blank=True, null=True)
    counties = models.ManyToManyField(NavigatorCounty, related_name="navigator", blank=True)

    name = models.ForeignKey(
        Translation, related_name="navigator_name", blank=False, null=False, on_delete=models.PROTECT
    )
    email = models.ForeignKey(
        Translation, related_name="navigator_email", blank=False, null=False, on_delete=models.PROTECT
    )
    assistance_link = models.ForeignKey(
        Translation, related_name="navigator_assistance_link", blank=False, null=False, on_delete=models.PROTECT
    )
    description = models.ForeignKey(
        Translation, related_name="navigator_name_description", blank=False, null=False, on_delete=models.PROTECT
    )

    objects = NavigatorManager()

    def __str__(self):
        return self.name.text


class WebHookFunction(models.Model):
    name = models.CharField(max_length=64)

    def __str__(self):
        return self.name


class Referrer(models.Model):
    referrer_code = models.CharField(max_length=64, unique=True)
    webhook_url = models.CharField(max_length=320, blank=True, null=True)
    webhook_functions = models.ManyToManyField(WebHookFunction, related_name="web_hook", blank=True)
    primary_navigators = models.ManyToManyField(Navigator, related_name="primary_navigators", blank=True)
    remove_programs = models.ManyToManyField(Program, related_name="removed_programs", blank=True)

    def __str__(self):
        return self.referrer_code<|MERGE_RESOLUTION|>--- conflicted
+++ resolved
@@ -34,7 +34,8 @@
 
 class LegalStatus(models.Model):
     status = models.CharField(max_length=256)
-    parent = models.ForeignKey("self", related_name="children", blank=True, null=True, on_delete=models.SET_NULL)
+    parent = models.ForeignKey(
+        "self", related_name="children", blank=True, null=True, on_delete=models.SET_NULL)
 
     def __str__(self):
         return self.status
@@ -44,13 +45,8 @@
     translated_fields = ("text",)
 
     def new_document(self, external_name):
-<<<<<<< HEAD
         translation = Translation.objects.add_translation(
-            f'document.{external_name}_temporary_key'
-        )
-=======
-        translation = Translation.objects.add_translation(f"document.{external_name}_temporary_key", "")
->>>>>>> 32fd6b52
+            f"document.{external_name}_temporary_key", "")
 
         document = self.create(external_name=external_name, text=translation)
 
@@ -61,8 +57,10 @@
 
 
 class Document(models.Model):
-    external_name = models.CharField(max_length=120, blank=True, null=True, unique=True)
-    text = models.ForeignKey(Translation, related_name="documents", blank=False, null=False, on_delete=models.PROTECT)
+    external_name = models.CharField(
+        max_length=120, blank=True, null=True, unique=True)
+    text = models.ForeignKey(Translation, related_name="documents",
+                             blank=False, null=False, on_delete=models.PROTECT)
 
     objects = DocumentManager()
 
@@ -90,15 +88,12 @@
         translations = {}
         for field in self.translated_fields:
             translations[field] = Translation.objects.add_translation(
-<<<<<<< HEAD
-                f'program.{name_abbreviated}_temporary_key-{field}'
-=======
                 f"program.{name_abbreviated}_temporary_key-{field}", ""
->>>>>>> 32fd6b52
             )
 
         # try to set the external_name to the name_abbreviated
-        external_name_exists = self.filter(external_name=name_abbreviated).count() > 0
+        external_name_exists = self.filter(
+            external_name=name_abbreviated).count() > 0
 
         program = self.create(
             name_abbreviated=name_abbreviated,
@@ -121,12 +116,16 @@
 # logic for eligibility and value is stored.
 class Program(models.Model):
     name_abbreviated = models.CharField(max_length=120)
-    external_name = models.CharField(max_length=120, blank=True, null=True, unique=True)
-    legal_status_required = models.ManyToManyField(LegalStatus, related_name="programs", blank=True)
-    documents = models.ManyToManyField(Document, related_name="program_documents", blank=True)
+    external_name = models.CharField(
+        max_length=120, blank=True, null=True, unique=True)
+    legal_status_required = models.ManyToManyField(
+        LegalStatus, related_name="programs", blank=True)
+    documents = models.ManyToManyField(
+        Document, related_name="program_documents", blank=True)
     active = models.BooleanField(blank=True, default=True)
     low_confidence = models.BooleanField(blank=True, null=False, default=False)
-    fpl = models.ForeignKey(FederalPoveryLimit, related_name="fpl", blank=True, null=True, on_delete=models.SET_NULL)
+    fpl = models.ForeignKey(FederalPoveryLimit, related_name="fpl",
+                            blank=True, null=True, on_delete=models.SET_NULL)
 
     description_short = models.ForeignKey(
         Translation, related_name="program_description_short", blank=False, null=False, on_delete=models.PROTECT
@@ -242,14 +241,11 @@
     def new_urgent_need(self, name, phone_number):
         translations = {}
         for field in self.translated_fields:
-<<<<<<< HEAD
-            translations[field] = Translation.objects.add_translation(f'urgent_need.{name}_temporary_key-{field}')
+            translations[field] = Translation.objects.add_translation(
+                f"urgent_need.{name}_temporary_key-{field}", "")
 
         # try to set the external_name to the name
         external_name_exists = self.filter(external_name=name).count() > 0
-=======
-            translations[field] = Translation.objects.add_translation(f"urgent_need.{name}_temporary_key-{field}", "")
->>>>>>> 32fd6b52
 
         urgent_need = self.create(
             phone_number=phone_number,
@@ -267,12 +263,15 @@
 
 
 class UrgentNeed(models.Model):
-    external_name = models.CharField(max_length=120, blank=True, null=True, unique=True)
+    external_name = models.CharField(
+        max_length=120, blank=True, null=True, unique=True)
     phone_number = PhoneNumberField(blank=True, null=True)
-    type_short = models.ManyToManyField(UrgentNeedCategory, related_name="urgent_needs")
+    type_short = models.ManyToManyField(
+        UrgentNeedCategory, related_name="urgent_needs")
     active = models.BooleanField(blank=True, null=False, default=True)
     low_confidence = models.BooleanField(blank=True, null=False, default=False)
-    functions = models.ManyToManyField(UrgentNeedFunction, related_name="function", blank=True)
+    functions = models.ManyToManyField(
+        UrgentNeedFunction, related_name="function", blank=True)
 
     name = models.ForeignKey(
         Translation, related_name="urgent_need_name", blank=False, null=False, on_delete=models.PROTECT
@@ -317,14 +316,11 @@
     def new_navigator(self, name, phone_number):
         translations = {}
         for field in self.translated_fields:
-<<<<<<< HEAD
-            translations[field] = Translation.objects.add_translation(f'navigator.{name}_temporary_key-{field}')
+            translations[field] = Translation.objects.add_translation(
+                f"navigator.{name}_temporary_key-{field}", "")
 
         # try to set the external_name to the name
         external_name_exists = self.filter(external_name=name).count() > 0
-=======
-            translations[field] = Translation.objects.add_translation(f"navigator.{name}_temporary_key-{field}", "")
->>>>>>> 32fd6b52
 
         navigator = self.create(
             phone_number=phone_number,
@@ -340,10 +336,13 @@
 
 
 class Navigator(models.Model):
-    program = models.ManyToManyField(Program, related_name="navigator", blank=True)
-    external_name = models.CharField(max_length=120, blank=True, null=True, unique=True)
+    program = models.ManyToManyField(
+        Program, related_name="navigator", blank=True)
+    external_name = models.CharField(
+        max_length=120, blank=True, null=True, unique=True)
     phone_number = PhoneNumberField(blank=True, null=True)
-    counties = models.ManyToManyField(NavigatorCounty, related_name="navigator", blank=True)
+    counties = models.ManyToManyField(
+        NavigatorCounty, related_name="navigator", blank=True)
 
     name = models.ForeignKey(
         Translation, related_name="navigator_name", blank=False, null=False, on_delete=models.PROTECT
@@ -374,9 +373,12 @@
 class Referrer(models.Model):
     referrer_code = models.CharField(max_length=64, unique=True)
     webhook_url = models.CharField(max_length=320, blank=True, null=True)
-    webhook_functions = models.ManyToManyField(WebHookFunction, related_name="web_hook", blank=True)
-    primary_navigators = models.ManyToManyField(Navigator, related_name="primary_navigators", blank=True)
-    remove_programs = models.ManyToManyField(Program, related_name="removed_programs", blank=True)
+    webhook_functions = models.ManyToManyField(
+        WebHookFunction, related_name="web_hook", blank=True)
+    primary_navigators = models.ManyToManyField(
+        Navigator, related_name="primary_navigators", blank=True)
+    remove_programs = models.ManyToManyField(
+        Program, related_name="removed_programs", blank=True)
 
     def __str__(self):
         return self.referrer_code