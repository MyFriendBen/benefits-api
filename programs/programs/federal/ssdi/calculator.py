--- conflicted
+++ resolved
@@ -36,44 +36,8 @@
         # age
         e.condition(member.age >= Ssdi.min_age or self._child_eligible(member))
 
-<<<<<<< HEAD
         if e.eligible:
             self.eligible_members.append(member)
-=======
-            return member_income < income_limit
-
-        self.eligible_members = e.member_eligibility(
-            self.screen.household_members.all(),
-            [
-                (lambda m: m.has_disability(), messages.has_disability()),
-                (
-                    lambda m: m.calc_gross_income("yearly", ("sSDisability",)) == 0,
-                    messages.must_not_have_benefit("SSDI"),
-                ),
-                (income_condition, None),
-                (lambda m: self._child_eligible(m) or m.age >= Ssdi.min_age, None),
-            ],
-        )
-
-        if cat_eligibile > 0:
-            e.passed(messages.income(lowest_income, Ssdi.income_limit))
-
-        return e
-
-    def value(self, eligible_members: int):
-        child_value = 0
-        adult_value = 0
-        child_ssdi_value = (self._parents_with_disability_ssdi_value() or Ssdi.amount) / 2
-        for member in self.eligible_members:
-            if member.age >= Ssdi.min_age:
-                adult_value += Ssdi.amount
-            else:
-                child_value += child_ssdi_value
-
-        total_value = adult_value + min(child_value, Ssdi.amount / 2)
-
-        return total_value * 12
->>>>>>> a62a7a23
 
     def _parents_with_disability_ssdi_value(self):
         total = 0
