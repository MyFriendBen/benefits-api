--- conflicted
+++ resolved
@@ -290,15 +290,9 @@
 
     @classmethod
     def eligible(cls, screen: Screen):
-<<<<<<< HEAD
-        '''
+        """
         Return True if the household has a child aged 0-5
-        '''
-=======
-        """
-        Return True if the householdh as a child aged 0-5
-        """
->>>>>>> a1dcc9e4
+        """
         return screen.num_children(age_max=cls.max_age) > 0
 
 
