from .affordable_connectivity.calculator import calculate_affordable_connectivity
from .lifeline.calculator import calculate_lifeline
from .rtdlive.calculator import calculate_rtdlive
from .child_care_assistance.calculator import calculate_child_care_assistance
from .mydenver.calculator import calculate_mydenver
from .chp.calculator import calculate_chp
from .cash_back.calculator import calculate_cash_back
from .energy_assistance.calculator import calculate_energy_assistance
from .aid_for_disabled_blind.calculator import calculate_aid_for_disabled_blind
from .energy_resource_center.calculator import calculate_energy_resource_center
from .omnisalud.calculator import calculate_omnisalud
from .dental_health_care_seniors.calculator import calculate_dental_health_care_seniors
from .reproductive_health_care.calculator import calculate_reproductive_health_care
from .connect_for_health.calculator import calculate_connect_for_health
from .medicaid.family_planning_services.calculator import calculate_family_planning_services
from .denver_preschool_program.calculator import calculate_denver_preschool_program
from .head_start.calculator import calculate_head_start
from .every_day_eats.calculator import calculate_every_day_eats
from .property_credit_rebate.calculator import calculate_property_credit_rebate
from .old_age_pension.calculator import calculate_old_age_pension
from .universal_preschool.calculator import calculate_universal_preschool
from .my_spark.calculator import calculate_my_spark
from .ssdi.calculator import calculate_ssdi
from .low_wage_covid_relief.calculator import calculate_low_wage_covid_relief
<<<<<<< HEAD
from .basic_cash_assistance.calculator import calculate_basic_cash_assistance

calculators = {
    "acp": calculate_affordable_connectivity,
    "lifeline": calculate_lifeline,
    "rtdlive": calculate_rtdlive,
    "cccap": calculate_child_care_assistance,
    "mydenver": calculate_mydenver,
    "chp": calculate_chp,
    "cocb": calculate_cash_back,
    "leap": calculate_energy_assistance,
    "andcs": calculate_aid_for_disabled_blind,
    "erc": calculate_energy_resource_center,
    "omnisalud": calculate_omnisalud,
    "cdhcs": calculate_dental_health_care_seniors,
    "rhc": calculate_reproductive_health_care,
    "cfhc": calculate_connect_for_health,
    "fps": calculate_family_planning_services,
    "chs": calculate_head_start,
    "dpp": calculate_denver_preschool_program,
    "ede": calculate_every_day_eats,
    "cpcr": calculate_property_credit_rebate,
    "oap": calculate_old_age_pension,
    "upk": calculate_universal_preschool,
    "myspark": calculate_my_spark,
    "ssdi": calculate_ssdi,
    "lwcr": calculate_low_wage_covid_relief,
    'bca': calculate_basic_cash_assistance,
=======
from .medicaid.child_with_disability.calculator import calculate_medicaid_child_with_disability
from .medicaid.adult_with_disability.calculator import calculate_medicaid_adult_with_disability
from .medicaid.emergency.calculator import calculate_emergency_medicaid
from .medicare_savings.calculator import calculate_medicare_savings

calculators = {
    'acp': calculate_affordable_connectivity,
    'lifeline': calculate_lifeline,
    'rtdlive': calculate_rtdlive,
    'cccap': calculate_child_care_assistance,
    'mydenver': calculate_mydenver,
    'chp': calculate_chp,
    'cocb': calculate_cash_back,
    'leap': calculate_energy_assistance,
    'andcs': calculate_aid_for_disabled_blind,
    'erc': calculate_energy_resource_center,
    'omnisalud': calculate_omnisalud,
    'cdhcs': calculate_dental_health_care_seniors,
    'rhc': calculate_reproductive_health_care,
    'cfhc': calculate_connect_for_health,
    'fps': calculate_family_planning_services,
    'chs': calculate_head_start,
    'dpp': calculate_denver_preschool_program,
    'ede': calculate_every_day_eats,
    'cpcr': calculate_property_credit_rebate,
    'oap': calculate_old_age_pension,
    'upk': calculate_universal_preschool,
    'myspark': calculate_my_spark,
    'ssdi': calculate_ssdi,
    'lwcr': calculate_low_wage_covid_relief,
    'cwd_medicaid': calculate_medicaid_child_with_disability,
    'awd_medicaid': calculate_medicaid_adult_with_disability,
    'emergency_medicaid': calculate_emergency_medicaid,
    'medicare_savings': calculate_medicare_savings,
>>>>>>> 82ec4713
}<|MERGE_RESOLUTION|>--- conflicted
+++ resolved
@@ -22,40 +22,11 @@
 from .my_spark.calculator import calculate_my_spark
 from .ssdi.calculator import calculate_ssdi
 from .low_wage_covid_relief.calculator import calculate_low_wage_covid_relief
-<<<<<<< HEAD
-from .basic_cash_assistance.calculator import calculate_basic_cash_assistance
-
-calculators = {
-    "acp": calculate_affordable_connectivity,
-    "lifeline": calculate_lifeline,
-    "rtdlive": calculate_rtdlive,
-    "cccap": calculate_child_care_assistance,
-    "mydenver": calculate_mydenver,
-    "chp": calculate_chp,
-    "cocb": calculate_cash_back,
-    "leap": calculate_energy_assistance,
-    "andcs": calculate_aid_for_disabled_blind,
-    "erc": calculate_energy_resource_center,
-    "omnisalud": calculate_omnisalud,
-    "cdhcs": calculate_dental_health_care_seniors,
-    "rhc": calculate_reproductive_health_care,
-    "cfhc": calculate_connect_for_health,
-    "fps": calculate_family_planning_services,
-    "chs": calculate_head_start,
-    "dpp": calculate_denver_preschool_program,
-    "ede": calculate_every_day_eats,
-    "cpcr": calculate_property_credit_rebate,
-    "oap": calculate_old_age_pension,
-    "upk": calculate_universal_preschool,
-    "myspark": calculate_my_spark,
-    "ssdi": calculate_ssdi,
-    "lwcr": calculate_low_wage_covid_relief,
-    'bca': calculate_basic_cash_assistance,
-=======
 from .medicaid.child_with_disability.calculator import calculate_medicaid_child_with_disability
 from .medicaid.adult_with_disability.calculator import calculate_medicaid_adult_with_disability
 from .medicaid.emergency.calculator import calculate_emergency_medicaid
 from .medicare_savings.calculator import calculate_medicare_savings
+from .basic_cash_assistance.calculator import calculate_basic_cash_assistance
 
 calculators = {
     'acp': calculate_affordable_connectivity,
@@ -86,5 +57,5 @@
     'awd_medicaid': calculate_medicaid_adult_with_disability,
     'emergency_medicaid': calculate_emergency_medicaid,
     'medicare_savings': calculate_medicare_savings,
->>>>>>> 82ec4713
+    'bca': calculate_basic_cash_assistance,
 }