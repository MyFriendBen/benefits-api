--- conflicted
+++ resolved
@@ -220,12 +220,6 @@
     missing_dependencies = screen.missing_fields()
 
     # pe_eligibility = eligibility_policy_engine(screen)
-<<<<<<< HEAD
-    all_program_names = [p.name_abbreviated for p in all_programs]
-    print("ALLLLLLLLLLALLLLLLLLL")
-    print(all_programs)
-=======
->>>>>>> 9d5478bb
     pe_calculators = {}
     for calculator_name, Calculator in all_calculators.items():
         program: Optional[Program] = None
@@ -241,10 +235,6 @@
 
     def sort_first(program):
         calc_first = ("tanf", "ssi", "nslp", "leap", *STATE_MEDICAID_OPTIONS)
-<<<<<<< HEAD
-=======
-
->>>>>>> 9d5478bb
         if program.name_abbreviated in calc_first:
             print(program.name_abbreviated, "-0")
             return 0
