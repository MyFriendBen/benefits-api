--- conflicted
+++ resolved
@@ -66,7 +66,6 @@
     pe_outputs = [member_dependency.IlAabd]
 
 
-<<<<<<< HEAD
 class IlHbwd(PolicyEngineMembersCalculator):
     """
     Illinois Health Benefits for Workers with Disabilities (HBWD).
@@ -125,7 +124,8 @@
             return 1
 
         return 0
-=======
+    
+    
 class IlBccp(PolicyEngineMembersCalculator):
     """
     Illinois Breast and Cervical Cancer Program (IBCCP)
@@ -246,5 +246,4 @@
         if has_medicaid or not is_eligible:
             return 0
 
-        return 1
->>>>>>> 1505beca
+        return 1