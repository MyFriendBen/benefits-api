--- conflicted
+++ resolved
@@ -1580,19 +1580,6 @@
                     },
                 },
                 "nccip": {
-<<<<<<< HEAD
-=======
-                    "name": {
-                        "_label": "housingAndUtilities.nccip",
-                        "_default_message": "NC Crisis Intervention Program (CIP): ",
-                    },
-                    "description": {
-                        "_label": "housingAndUtilities.nccip_desc",
-                        "_default_message": "Help with heating or cooling expense",
-                    },
-                },
-                "cowap": {
->>>>>>> 8f53860f
                     "name": {
                         "_label": "housingAndUtilities.nccip",
                         "_default_message": "NC Crisis Intervention Program (CIP): ",
