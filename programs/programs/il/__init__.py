--- conflicted
+++ resolved
@@ -5,11 +5,8 @@
 from .bap.calculator import IlBenefitAccess
 from .transit_reduced_fare.calculator import IlTransitReducedFare
 from .commodity_supplemental_food_program.calculator import IlCommoditySupplementalFoodProgram
-<<<<<<< HEAD
 from .pe.member import IlHbwd
-=======
 from .ccap.calculator import IlChildCareAssistanceProgram
->>>>>>> 56365ff4
 from ..calc import ProgramCalculator
 
 il_calculators: dict[str, type[ProgramCalculator]] = {
@@ -20,9 +17,6 @@
     "il_bap": IlBenefitAccess,
     "il_transit_reduced_fare": IlTransitReducedFare,
     "il_csfp": IlCommoditySupplementalFoodProgram,
-<<<<<<< HEAD
     "il_hbwd": IlHbwd,
-=======
     "il_ccap": IlChildCareAssistanceProgram,
->>>>>>> 56365ff4
 }