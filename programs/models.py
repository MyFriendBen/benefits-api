--- conflicted
+++ resolved
@@ -172,8 +172,6 @@
     no_auto_fields = ("link_url",)
 
     def new_document(self, external_name):
-
-<<<<<<< HEAD
         translations = {}
         for field in self.translated_fields:
             translations[field] = Translation.objects.add_translation(
@@ -181,13 +179,10 @@
                 "",
                 no_auto=(field in self.no_auto_fields),
             )
-=======
+
         # set white label
         white_label = WhiteLabel.objects.all().first()
-        document = self.create(external_name=external_name, white_label=white_label, text=translation)
->>>>>>> eb9e6187
-
-        document = self.create(external_name=external_name, **translations)
+        document = self.create(external_name=external_name, white_label=white_label, **translation)
 
         for [field, translation] in translations.items():
             translation.label = f"document.{external_name}_{document.id}-{field}"
