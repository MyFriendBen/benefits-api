--- conflicted
+++ resolved
@@ -21,15 +21,12 @@
         dependency.spm.SnapDependentCareDeductionDependency,
         dependency.spm.WaterExpenseDependency,
         dependency.spm.PhoneExpenseDependency,
-<<<<<<< HEAD
         dependency.spm.PropertyTaxExpenseDependency,
         dependency.spm.HoaFeesExpenseDependency,
         dependency.spm.HomeownersInsuranceExpenseDependency,
-=======
         dependency.member.AgeDependency,
         dependency.member.MedicalExpenseDependency,
         dependency.member.IsDisabledDependency,
->>>>>>> 2b92cc05
         # WARN: if you remove check that SNAP is still showing up
         dependency.spm.TakesUpSnapIfEligibleDependency,
     ]
