--- conflicted
+++ resolved
@@ -332,13 +332,12 @@
         return True
 
 
-<<<<<<< HEAD
 class MaStateSupplementProgram(Member):
     field = "ma_state_supplement"
-=======
+
+
 class ChipCategory(Member):
     field = "chip_category"
->>>>>>> e8febbd9
 
 
 class IncomeDependency(Member):
