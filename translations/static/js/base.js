--- conflicted
+++ resolved
@@ -134,13 +134,6 @@
   }
 }
 
-<<<<<<< HEAD
-function initializeAll() {
-  setupAutoTranslateToggle();
-  initializeTableSorting();
-  initializeSidebarMenu();
-  initializeDropdowns();
-=======
 // Convert UTC ISO in data-utc-date to browser timezone
 function formatDates() {  
   const els = document.querySelectorAll(".utc-date");  
@@ -180,12 +173,12 @@
 }
 window.formatDates = formatDates;
 
-function initializeAll() {  
+function initializeAll() {
+  try { setupAutoTranslateToggle(); } catch (e) { console.warn("setupAutoTranslateToggle error:", e); }
   try { initializeTableSorting(); } catch (e) { console.warn("initializeTableSorting error:", e); }
   try { initializeSidebarMenu(); } catch (e) { console.warn("initializeSidebarMenu error:", e); }
   try { initializeDropdowns(); } catch (e) { console.warn("initializeDropdowns error:", e); }
   formatDates();
->>>>>>> e2f9c451
 }
 
 document.addEventListener("DOMContentLoaded", initializeAll);
