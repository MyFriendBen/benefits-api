from .nc_lieap.calculator import NCLieap
from .nc_aca.calculator import ACASubsidiesNC
from .medicaid.emergency_medicaid.calculator import EmergencyMedicaid
from .sun_bucks.calculator import SunBucks
from .nc_crisis_intervention.calculator import NCCrisisIntervention

from ..calc import ProgramCalculator

nc_calculators: dict[str, type[ProgramCalculator]] = {
    "nc_aca": ACASubsidiesNC,
    "nc_emergency_medicaid": EmergencyMedicaid,
    "sunbucks": SunBucks,
<<<<<<< HEAD
    "nc_lieap": NCLieap,
=======
    "nccip": NCCrisisIntervention,
>>>>>>> 9eb3eac8
}<|MERGE_RESOLUTION|>--- conflicted
+++ resolved
@@ -10,9 +10,6 @@
     "nc_aca": ACASubsidiesNC,
     "nc_emergency_medicaid": EmergencyMedicaid,
     "sunbucks": SunBucks,
-<<<<<<< HEAD
     "nc_lieap": NCLieap,
-=======
     "nccip": NCCrisisIntervention,
->>>>>>> 9eb3eac8
 }