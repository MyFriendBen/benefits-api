from .il_early_intervention import IlEarlyIntervention
<<<<<<< HEAD
from .il_beacon import il_beacon
from programs.programs.urgent_needs.il.rentervention import Rentervention
=======
from .il_cook_foreclosure import IlCookForeclosure
from .rentervention import Rentervention
>>>>>>> 051b550e
from ..base import UrgentNeedFunction

il_urgent_need_functions: dict[str, type[UrgentNeedFunction]] = {
    "il_early_interv": IlEarlyIntervention,
<<<<<<< HEAD
    "il_beacon": il_beacon,
=======
    "il_cook_foreclosure": IlCookForeclosure,
>>>>>>> 051b550e
    "il_rentervention": Rentervention,
}<|MERGE_RESOLUTION|>--- conflicted
+++ resolved
@@ -1,19 +1,13 @@
 from .il_early_intervention import IlEarlyIntervention
-<<<<<<< HEAD
 from .il_beacon import il_beacon
 from programs.programs.urgent_needs.il.rentervention import Rentervention
-=======
 from .il_cook_foreclosure import IlCookForeclosure
 from .rentervention import Rentervention
->>>>>>> 051b550e
 from ..base import UrgentNeedFunction
 
 il_urgent_need_functions: dict[str, type[UrgentNeedFunction]] = {
     "il_early_interv": IlEarlyIntervention,
-<<<<<<< HEAD
     "il_beacon": il_beacon,
-=======
     "il_cook_foreclosure": IlCookForeclosure,
->>>>>>> 051b550e
     "il_rentervention": Rentervention,
 }