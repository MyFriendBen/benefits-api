--- conflicted
+++ resolved
@@ -221,21 +221,14 @@
                 "2023": int(household_member.calc_gross_income('yearly', ['wages', 'selfEmployment'])),
                 "2022": int(household_member.calc_gross_income('yearly', ['wages', 'selfEmployment']))
             },
-<<<<<<< HEAD
-            "age": {"2022": household_member.age, "2021": household_member.age},
-            "is_tax_unit_head": {"2022": is_tax_unit_head, "2021": is_tax_unit_head},
-            "wic": {"2022": None},
-            "medicaid": {"2022": None},
-            "ssi": {"2022": None},
-            "ssi_earned_income": {"2022": int(household_member.calc_gross_income('yearly', ['earned']))},
-            "ssi_unearned_income": {"2022": int(household_member.calc_gross_income('yearly', ['unearned']))},
-            "is_ssi_disabled": {"2022": household_member.disabled or household_member.visually_impaired}
-=======
             "age": {"2023": household_member.age, "2022": household_member.age},
             "is_tax_unit_head": {"2023": is_tax_unit_head, "2022": is_tax_unit_head},
             "wic": {"2023": None},
-            "medicaid": {"2023": None}
->>>>>>> 96481c1f
+            "medicaid": {"2023": None},
+            "ssi": {"2023": None},
+            "ssi_earned_income": {"2023": int(household_member.calc_gross_income('yearly', ['earned']))},
+            "ssi_unearned_income": {"2023": int(household_member.calc_gross_income('yearly', ['unearned']))},
+            "is_ssi_disabled": {"2023": household_member.disabled or household_member.visually_impaired}
         }
 
         if household_member.pregnant:
