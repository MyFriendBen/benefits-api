--- conflicted
+++ resolved
@@ -13,12 +13,9 @@
 from .raft import Raft
 from .rental_voucher import RentalVoucher
 from .affordable_housing_services import AffordableHousingServices
-<<<<<<< HEAD
+from .baby_university import BabyUniversity
 from .senior_center import CambridgeSeniorCenter
 
-=======
-from .baby_university import BabyUniversity
->>>>>>> cd198260
 
 ma_urgent_need_functions: dict[str, type[UrgentNeedFunction]] = {
     "ma_family_shelter": FamilyShelter,
@@ -35,9 +32,6 @@
     "ma_community_support_line": CommunitySupportLine,
     "ma_cicrf": Cicrf,
     "ma_affordable_housing_services": AffordableHousingServices,
-<<<<<<< HEAD
+    "ma_baby_university": BabyUniversity,
     "ma_cambridge_senior_center": CambridgeSeniorCenter,
-=======
-    "ma_baby_university": BabyUniversity,
->>>>>>> cd198260
 }