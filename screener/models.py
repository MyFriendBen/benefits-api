--- conflicted
+++ resolved
@@ -420,11 +420,8 @@
             "ede": self.has_ede,
             "erc": self.has_erc,
             "leap": self.has_leap,
-<<<<<<< HEAD
             "co_energy_calculator_leap": self.has_leap,
-=======
             "ma_heap": self.has_ma_heap,
->>>>>>> a9ad41b0
             "il_liheap": self.has_il_liheap,
             "nc_lieap": self.has_nc_lieap,
             "oap": self.has_oap,
