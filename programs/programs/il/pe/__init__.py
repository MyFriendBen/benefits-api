--- conflicted
+++ resolved
@@ -9,14 +9,11 @@
     "il_wic": member.IlWic,
     "il_aca": member.IlAca,
     "il_aabd": member.IlAabd,
-<<<<<<< HEAD
     "il_hbwd": member.IlHbwd,
-=======
     "il_ibccp": member.IlBccp,
     "il_hfs_fpp": member.IlFamilyPlanningProgram,
     "il_fppe": member.IlFamilyPlanningProgram,
     "il_mpe": member.IlMpe,
->>>>>>> 1505beca
 }
 
 il_tax_unit_calculators = {
