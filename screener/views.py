--- conflicted
+++ resolved
@@ -359,11 +359,8 @@
         "ecmh": urgent_need_functions.EarlyChildhoodMentalHealthSupport.calc(screen, missing_dependencies),
         "hippy": urgent_need_functions.ParentsOfPreschoolYoungsters.calc(screen, missing_dependencies),
         "pat": urgent_need_functions.ParentsAsTeacher.calc(screen, missing_dependencies),
-<<<<<<< HEAD
         "deap": urgent_need_functions.DenverEmergencyAssistance.calc(screen, missing_dependencies),
-=======
         "eic": urgent_need_functions.EarlyIntervention.calc(screen, missing_dependencies),
->>>>>>> 89f06c11
     }
 
     list_of_needs = []
