from programs.programs.helpers import snap_ineligible_student
from .base import Member


class AgeDependency(Member):
    field = "age"
    dependencies = ("age",)

    def value(self):
        return self.member.age


class PregnancyDependency(Member):
    field = "is_pregnant"

    def value(self):
        return self.member.pregnant or False


class ExpectedChildrenPregnancyDependency(Member):
    field = "current_pregnancies"

    def value(self):
        return 1 if self.member.pregnant else 0


class FullTimeCollegeStudentDependency(Member):
    field = "is_full_time_college_student"

    def value(self):
        return self.member.student or False


class TaxUnitHeadDependency(Member):
    field = "is_tax_unit_head"
    dependencies = ("relationship",)

    def value(self):
        if self.member.is_head():
            return True

        other_unit = self.screen.other_tax_unit_structure()

        if other_unit["head"] is None:
            return False

        return other_unit["head"].id == self.member.id


class TaxUnitSpouseDependency(Member):
    field = "is_tax_unit_spouse"
    dependencies = ("relationship",)

    def value(self):
        if self.member.is_spouse():
            return True

        other_unit = self.screen.other_tax_unit_structure()

        if other_unit["spouse"] is None:
            return False

        return other_unit["spouse"].id == self.member.id


class TaxUnitDependentDependency(Member):
    field = "is_tax_unit_dependent"
    dependencies = (
        "relationship",
        "age",
        "income_amount",
        "income_frequency",
    )

    def value(self):
        if self.member.is_dependent():
            return True

        other_unit = self.screen.other_tax_unit_structure()

        for member in other_unit["dependents"]:
            if member.id == self.member.id:
                return True

        return False


class WicCategory(Member):
    field = "wic_category"


class MedicaidCategory(Member):
    field = "medicaid_category"


class MedicaidSeniorOrDisabled(Member):
    field = "is_optional_senior_or_disabled_for_medicaid"


class Wic(Member):
    field = "wic"


class Medicaid(Member):
    field = "medicaid"


class Ssi(Member):
    field = "ssi"
    dependencies = (
        "income_type",
        "income_amount",
        "income_frequency",
    )

    def value(self):
        ssi = self.member.calc_gross_income("yearly", ["sSI"])
        return None if ssi == 0 else ssi


class IsDisabledDependency(Member):
    field = "is_disabled"

    def value(self):
        return self.member.disabled or self.member.long_term_disability


# The Member class runs once per each household member, to ensure that the medical expenses
# are only counted once and only if a member is elderly or disabled; the medical expense is divided
# by the total number of elderly or disabled members.
class MedicalExpenseDependency(Member):
    field = "medical_out_of_pocket_expenses"
    dependencies = ["age"]

    def value(self):
        elderly_or_disabled_members = [
            member for member in self.screen.household_members.all() if member.age >= 60 or member.has_disability()
        ]
        count_of_elderly_or_disabled_members = len(elderly_or_disabled_members)

        if self.member.age >= 60 or self.member.has_disability():
            return self.screen.calc_expenses("yearly", ["medical"]) / count_of_elderly_or_disabled_members

        return 0


class PropertyTaxExpenseDependency(Member):
    field = "real_estate_taxes"
    dependencies = ["age"]

    def value(self):
        if self.member.age >= 18:
            return self.screen.calc_expenses("yearly", ["propertyTax"]) / self.screen.num_adults(18)

        return 0


class IsBlindDependency(Member):
    field = "is_blind"

    def value(self):
        return self.member.visually_impaired or False


class SsiReportedDependency(Member):
    field = "ssi_reported"

    def value(self):
        # Policy Engine uses this value for is_ssi_disabled, but it does not apply to MFB
        return 0


class SsiCountableResourcesDependency(Member):
    field = "ssi_countable_resources"
    dependencies = (
        "household_assets",
        "age",
    )

    def value(self):
        ssi_assets = 0
        if self.member.age >= 19:
            ssi_assets = self.screen.household_assets / self.screen.num_adults()

        return int(ssi_assets)


class SsiAmountIfEligible(Member):
    field = "ssi_amount_if_eligible"


class Andcs(Member):
    field = "co_state_supplement"


class Oap(Member):
    field = "co_oap"


class FamilyAffordabilityTaxCredit(Member):
    field = "co_family_affordability_credit"


class PellGrant(Member):
    field = "pell_grant"


class PellGrantDependentAvailableIncomeDependency(Member):
    field = "pell_grant_dependent_available_income"
    dependencies = (
        "income_type",
        "income_amount",
        "income_frequency",
    )

    def value(self):
        return int(self.member.calc_gross_income("yearly", ["all"]))


class PellGrantCountableAssetsDependency(Member):
    field = "pell_grant_countable_assets"
    dependencies = ("household_assets",)

    def value(self):
        return int(self.screen.household_assets)


class CostOfAttendingCollegeDependency(Member):
    field = "cost_of_attending_college"
    dependencies = ("age", "student")

    def value(self):
        return 22_288 * (self.member.age >= 16 and self.member.student)


class PellGrantMonthsInSchoolDependency(Member):
    field = "pell_grant_months_in_school"

    def value(self):
        return 9


class ChpEligible(Member):
    field = "co_chp_eligible"


class CommoditySupplementalFoodProgram(Member):
    field = "commodity_supplemental_food_program"


class SnapChildSupportDependency(Member):
    field = "child_support_expense"
    dependencies = ("age", "household_size")

    def value(self):
        return self.screen.calc_expenses("yearly", ["childSupport"]) / self.screen.household_size


class SnapIneligibleStudentDependency(Member):
    field = "is_snap_ineligible_student"
    dependencies = ("age",)

    # PE does not take the age of the children into acount, so we calculate this ourselves
    def value(self):
        return snap_ineligible_student(self.screen, self.member)


class TotalHoursWorkedDependency(Member):
    field = "weekly_hours_worked_before_lsr"
    dependencies = ("income_frequency",)

    minimum_wage = 7.25
    work_weeks_in_month = 4

    def value(self):
        hours = 0

        for income in self.member.income_streams.all():
            if income.frequency == "hourly":
                hours += int(income.hours_worked)
                continue

            # aproximate weekly hours using the minimum wage in MA
            hours += int(income.monthly()) / self.minimum_wage / self.work_weeks_in_month

        return hours


class MaTotalHoursWorkedDependency(TotalHoursWorkedDependency):
    minimum_wage = 15


class MaTanfCountableGrossEarnedIncomeDependency(Member):
    field = "ma_tcap_gross_earned_income"
    dependencies = (
        "income_type",
        "income_amount",
        "income_frequency",
    )

    def value(self):
        return int(self.member.calc_gross_income("yearly", ["earned"]))


class MaTanfCountableGrossUnearnedIncomeDependency(Member):
    field = "ma_tcap_gross_unearned_income"
    dependencies = (
        "income_type",
        "income_amount",
        "income_frequency",
    )

    def value(self):
        return int(self.member.calc_gross_income("yearly", ["unearned"], exclude=["cashAssistance"]))


class MaTapCharlieCardEligible(Member):
    field = "ma_mbta_tap_charlie_card_eligible"


class MaSeniorCharlieCardEligible(Member):
    field = "ma_mbta_senior_charlie_card_eligible"


class MaMbtaProgramsEligible(Member):
    field = "ma_mbta_enrolled_in_applicable_programs"


class MaMbtaAgeEligible(Member):
    field = "ma_mbta_income_eligible_reduced_fare_eligible"


class Ccdf(Member):
    field = "is_ccdf_eligible"


class CcdfReasonCareEligibleDependency(Member):
    field = "is_ccdf_reason_for_care_eligible"

    def value(self):
        return True


class MaStateSupplementProgram(Member):
    field = "ma_state_supplement"


class ChipCategory(Member):
    field = "chip_category"


class Chip(Member):
    field = "chip"


class IncomeDependency(Member):
    dependencies = (
        "income_type",
        "income_amount",
        "income_frequency",
    )
    income_types = []

    def value(self):
        return int(self.member.calc_gross_income("yearly", self.income_types))


class EmploymentIncomeDependency(IncomeDependency):
    field = "employment_income"
    income_types = ["wages"]


class SelfEmploymentIncomeDependency(IncomeDependency):
    field = "self_employment_income"
    income_types = ["selfEmployment"]


class RentalIncomeDependency(IncomeDependency):
    field = "rental_income"
    income_types = ["rental"]


class PensionIncomeDependency(IncomeDependency):
    field = "taxable_pension_income"
    income_types = ["pension", "veteran"]


class SocialSecurityIncomeDependency(IncomeDependency):
    field = "social_security"
    income_types = ["sSDisability", "sSSurvivor", "sSRetirement", "sSDependent"]


class InvestmentIncomeDependency(IncomeDependency):
    field = "capital_gains"
    income_types = ["investment"]


class MiscellaneousIncomeDependency(IncomeDependency):
    field = "miscellaneous_income"
    income_types = ["gifts"]


class UnemploymentIncomeDependency(IncomeDependency):
    field = "unemployment_compensation"
    income_types = ["unemployment"]


class SsiEarnedIncomeDependency(IncomeDependency):
    field = "ssi_earned_income"
    income_types = ["earned"]


class SsiUnearnedIncomeDependency(IncomeDependency):
    field = "ssi_unearned_income"
    income_types = ["unearned"]


class IlAabdGrossEarnedIncomeDependency(Member):
    field = "il_aabd_gross_earned_income"
    dependencies = (
        "income_type",
        "income_amount",
        "income_frequency",
    )

    def value(self):
        return int(self.member.calc_gross_income("yearly", ["earned"]))


class IlAabdGrossUnearnedIncomeDependency(Member):
    field = "il_aabd_gross_unearned_income"
    dependencies = (
        "income_type",
        "income_amount",
        "income_frequency",
    )

    def value(self):
        return int(self.member.calc_gross_income("yearly", ["unearned"], exclude=["cashAssistance"]))


class IlAabd(Member):
    field = "il_aabd_person"


class HeadStart(Member):
    field = "head_start"


class EarlyHeadStart(Member):
    field = "early_head_start"


<<<<<<< HEAD
class IlMpeIncomeEligibleDependency(Member):
    field = "il_mpe_income_eligible"
    dependencies = (
        "income_type",
        "income_amount",
        "income_frequency",
    )

    def value(self):
        return int(self.member.calc_gross_income("yearly", ["all"]) or 1)


class IlMpeEligible(Member):
    field = "il_mpe_eligible"
=======
class IlBccFemaleDependency(Member):
    field = "is_female"

    def value(self):
        # We don't collect sex
        # Hardcode to True so that all households are shown the IBCCP program in results
        return True


class IlBccInsuranceEligibleDependency(Member):
    """
    Whether the member is insurance-eligible for IBCCP.
    Returns True if they DON'T have Medicaid, All Kids/CHP, or other HFS insurance.
    This matches PolicyEngine's il_bcc_insurance_eligible formula:
        ~(is_medicaid_eligible | has_bcc_qualifying_coverage)
    """

    field = "il_bcc_insurance_eligible"

    def value(self):
        # Return True if they DON'T have HFS insurance (i.e., eligible for IBCCP)
        has_hfs_insurance = self.member.has_insurance_types(("medicaid", "chp"))
        return not has_hfs_insurance


class IlBccEligible(Member):
    field = "il_bcc_eligible"


class IlFppEligible(Member):
    """Output dependency for IL Family Planning Program eligibility."""

    field = "il_fpp_eligible"
>>>>>>> a81152c7
<|MERGE_RESOLUTION|>--- conflicted
+++ resolved
@@ -451,22 +451,6 @@
     field = "early_head_start"
 
 
-<<<<<<< HEAD
-class IlMpeIncomeEligibleDependency(Member):
-    field = "il_mpe_income_eligible"
-    dependencies = (
-        "income_type",
-        "income_amount",
-        "income_frequency",
-    )
-
-    def value(self):
-        return int(self.member.calc_gross_income("yearly", ["all"]) or 1)
-
-
-class IlMpeEligible(Member):
-    field = "il_mpe_eligible"
-=======
 class IlBccFemaleDependency(Member):
     field = "is_female"
 
@@ -500,4 +484,19 @@
     """Output dependency for IL Family Planning Program eligibility."""
 
     field = "il_fpp_eligible"
->>>>>>> a81152c7
+
+
+class IlMpeIncomeEligibleDependency(Member):
+    field = "il_mpe_income_eligible"
+    dependencies = (
+        "income_type",
+        "income_amount",
+        "income_frequency",
+    )
+
+    def value(self):
+        return int(self.member.calc_gross_income("yearly", ["all"]) or 1)
+
+
+class IlMpeEligible(Member):
+    field = "il_mpe_eligible"