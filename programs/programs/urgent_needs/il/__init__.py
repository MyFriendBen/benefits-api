from .il_early_intervention import IlEarlyIntervention
from .il_beacon import il_beacon
from programs.programs.urgent_needs.il.rentervention import Rentervention
from ..base import UrgentNeedFunction

il_urgent_need_functions: dict[str, type[UrgentNeedFunction]] = {
    "il_early_interv": IlEarlyIntervention,
    "il_beacon": il_beacon,
    "il_rentervention": Rentervention,
<<<<<<< HEAD
=======

>>>>>>> a51dd195
}<|MERGE_RESOLUTION|>--- conflicted
+++ resolved
@@ -1,5 +1,6 @@
 from .il_early_intervention import IlEarlyIntervention
 from .il_beacon import il_beacon
+from programs.programs.urgent_needs.il.rentervention import Rentervention
 from programs.programs.urgent_needs.il.rentervention import Rentervention
 from ..base import UrgentNeedFunction
 
@@ -7,8 +8,4 @@
     "il_early_interv": IlEarlyIntervention,
     "il_beacon": il_beacon,
     "il_rentervention": Rentervention,
-<<<<<<< HEAD
-=======
-
->>>>>>> a51dd195
 }