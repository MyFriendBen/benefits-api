import programs.programs.policyengine.calculators.dependencies as dependency
<<<<<<< HEAD
from programs.programs.federal.pe.spm import Snap


class CoSnap(Snap):
    pe_inputs = [
        *Snap.pe_inputs,
        dependency.spm.ElectricityExpenseDependency,
    ]
=======
from programs.programs.federal.pe.spm import Tanf


class CoTanf(Tanf):
    pe_name = "co_tanf"
    pe_inputs = [
        *Tanf.pe_inputs,
        dependency.household.CoStateCode,
        dependency.member.PregnancyDependency,
        dependency.spm.CoTanfCountableGrossIncomeDependency,
        dependency.spm.CoTanfCountableGrossUnearnedIncomeDependency,
    ]

    pe_outputs = [dependency.spm.CoTanf]
>>>>>>> 9d5478bb
<|MERGE_RESOLUTION|>--- conflicted
+++ resolved
@@ -1,6 +1,5 @@
 import programs.programs.policyengine.calculators.dependencies as dependency
-<<<<<<< HEAD
-from programs.programs.federal.pe.spm import Snap
+from programs.programs.federal.pe.spm import Snap, Tanf
 
 
 class CoSnap(Snap):
@@ -8,8 +7,6 @@
         *Snap.pe_inputs,
         dependency.spm.ElectricityExpenseDependency,
     ]
-=======
-from programs.programs.federal.pe.spm import Tanf
 
 
 class CoTanf(Tanf):
@@ -22,5 +19,4 @@
         dependency.spm.CoTanfCountableGrossUnearnedIncomeDependency,
     ]
 
-    pe_outputs = [dependency.spm.CoTanf]
->>>>>>> 9d5478bb
+    pe_outputs = [dependency.spm.CoTanf]