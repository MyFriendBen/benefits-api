from screener.models import Screen, HouseholdMember, IncomeStream, Expense, Message, Insurance
from authentication.serializers import UserOffersSerializer
from rest_framework import serializers


class MessageSerializer(serializers.ModelSerializer):
    id = serializers.ReadOnlyField()

    class Meta:
        model = Message
        fields = '__all__'


class InsuranceSerializer(serializers.ModelSerializer):
    id = serializers.ReadOnlyField()

    class Meta:
        model = Insurance
        fields = '__all__'
        read_only_fields = ('household_member',)


class IncomeStreamSerializer(serializers.ModelSerializer):
    id = serializers.ReadOnlyField()

    class Meta:
        model = IncomeStream
        fields = '__all__'
        read_only_fields = ('screen', 'household_member', 'id')


class ExpenseSerializer(serializers.ModelSerializer):
    id = serializers.ReadOnlyField()

    class Meta:
        model = Expense
        fields = '__all__'
        read_only_fields = ('screen', 'household_member', 'id')


class HouseholdMemberSerializer(serializers.ModelSerializer):
    income_streams = IncomeStreamSerializer(many=True)
    insurance = InsuranceSerializer()

    class Meta:
        model = HouseholdMember
        fields = (
            'id',
            'screen',
            'relationship',
            'age',
            'student',
            'student_full_time',
            'pregnant',
            'unemployed',
            'worked_in_last_18_mos',
            'visually_impaired',
            'disabled',
            'long_term_disability',
            'veteran',
            'medicaid',
            'disability_medicaid',
            'has_income',
            'income_streams',
            'insurance',
        )
        read_only_fields = ('screen', 'id')


class ScreenSerializer(serializers.ModelSerializer):
    household_members = HouseholdMemberSerializer(many=True)
    expenses = ExpenseSerializer(many=True)
    user = UserOffersSerializer(read_only=True)

    class Meta:
        model = Screen
        fields = (
            'id',
            'uuid',
            'completed',
            'is_test',
            'is_test_data',
            'start_date',
            'submission_date',
            'agree_to_tos',
            'is_13_or_older',
            'zipcode',
            'county',
            'referral_source',
            'referrer_code',
            'household_size',
            'household_assets',
            'housing_situation',
            'household_members',
            'last_email_request_date',
            'last_tax_filing_year',
            'expenses',
            'user',
            'external_id',
            'request_language_code',
            'has_benefits',
            'has_tanf',
            'has_wic',
            'has_snap',
            'has_lifeline',
            'has_acp',
            'has_eitc',
            'has_coeitc',
            'has_nslp',
            'has_ctc',
            'has_medicaid',
            'has_rtdlive',
            'has_cccap',
            'has_mydenver',
            'has_chp',
            'has_ccb',
            'has_ssi',
            'has_andcs',
            'has_chs',
            'has_cpcr',
            'has_cdhcs',
            'has_dpp',
            'has_ede',
            'has_erc',
            'has_leap',
            'has_oap',
            'has_coctc',
            'has_upk',
            'has_ssdi',
            'has_cowap',
            'has_ubp',
            'has_pell_grant',
            'has_rag',
            'has_employer_hi',
            'has_private_hi',
            'has_medicaid_hi',
            'has_medicare_hi',
            'has_chp_hi',
            'has_no_hi',
            'has_va',
            'needs_food',
            'needs_baby_supplies',
            'needs_housing_help',
            'needs_mental_health_help',
            'needs_child_dev_help',
            'needs_funeral_help',
            'needs_family_planning_help',
            'needs_job_resources',
            'needs_dental_care',
            'needs_legal_services'
        )
        read_only_fields = (
            'id',
            'uuid',
            'submision_date',
            'last_email_request_date',
            'completed',
            'user',
            'is_test_data'
        )

    def create(self, validated_data):
        household_members = validated_data.pop('household_members')
        expenses = validated_data.pop('expenses')
        screen = Screen.objects.create(**validated_data, completed=False)
        screen.set_screen_is_test()
        for member in household_members:
            incomes = member.pop('income_streams')
            insurance = member.pop('insurance')
            household_member = HouseholdMember.objects.create(**member, screen=screen)
            for income in incomes:
                IncomeStream.objects.create(**income, screen=screen, household_member=household_member)
            Insurance.objects.create(**insurance, household_member=household_member)
        for expense in expenses:
            Expense.objects.create(**expense, screen=screen)
        return screen

    def update(self, instance, validated_data):
        household_members = validated_data.pop('household_members')
        expenses = validated_data.pop('expenses')
        Screen.objects.filter(pk=instance.id).update(**validated_data)
        HouseholdMember.objects.filter(screen=instance).delete()
        Expense.objects.filter(screen=instance).delete()
        for member in household_members:
            incomes = member.pop('income_streams')
            insurance = member.pop('insurance')
            household_member = HouseholdMember.objects.create(**member, screen=instance)
            for income in incomes:
                IncomeStream.objects.create(**income, screen=instance, household_member=household_member)
            Insurance.objects.create(**insurance, household_member=household_member)
        for expense in expenses:
            Expense.objects.create(**expense, screen=instance)
        instance.refresh_from_db()
        instance.set_screen_is_test()
        return instance


class TranslationSerializer(serializers.Serializer):
    default_message = serializers.CharField()
    label = serializers.CharField()


class NavigatorSerializer(serializers.Serializer):
    name = TranslationSerializer()
    phone_number = serializers.CharField()
    email = TranslationSerializer()
    assistance_link = TranslationSerializer()
    description = TranslationSerializer()


class DocumentSerializer(serializers.Serializer):
    text = TranslationSerializer()


class EligibilitySerializer(serializers.Serializer):
    description_short = TranslationSerializer()
    name = TranslationSerializer()
    name_abbreviated = serializers.CharField()
    description = TranslationSerializer()
    value_type = TranslationSerializer()
    learn_more_link = TranslationSerializer()
    apply_button_link = TranslationSerializer()
    estimated_value = serializers.IntegerField()
    estimated_delivery_time = TranslationSerializer()
    estimated_application_time = TranslationSerializer()
    legal_status_required = serializers.ListField()
    category = TranslationSerializer()
    warning = TranslationSerializer()
    eligible = serializers.BooleanField()
    failed_tests = serializers.ListField()
    passed_tests = serializers.ListField()
    navigators = NavigatorSerializer(many=True)
    already_has = serializers.BooleanField()
    new = serializers.BooleanField()
    low_confidence = serializers.BooleanField()
    documents = DocumentSerializer(many=True)
<<<<<<< HEAD
    multiple_tax_units = serializers.BooleanField()
=======
    estimated_value_override = TranslationSerializer()
>>>>>>> 12f9c4cc

    class Meta:
        fields = '__all__'


class EligibilityTranslationSerializer(serializers.Serializer):
    translations = serializers.DictField()

    class Meta:
        fields = ('translations',)


class UrgentNeedSerializer(serializers.Serializer):
    name = TranslationSerializer()
    description = TranslationSerializer()
    link = TranslationSerializer()
    type = TranslationSerializer()
    phone_number = serializers.CharField()


class ResultsSerializer(serializers.Serializer):
    programs = EligibilitySerializer(many=True)
    urgent_needs = UrgentNeedSerializer(many=True)
    screen_id = serializers.CharField()
    default_language = serializers.CharField()
    missing_programs = serializers.BooleanField()<|MERGE_RESOLUTION|>--- conflicted
+++ resolved
@@ -234,11 +234,8 @@
     new = serializers.BooleanField()
     low_confidence = serializers.BooleanField()
     documents = DocumentSerializer(many=True)
-<<<<<<< HEAD
     multiple_tax_units = serializers.BooleanField()
-=======
     estimated_value_override = TranslationSerializer()
->>>>>>> 12f9c4cc
 
     class Meta:
         fields = '__all__'
