--- conflicted
+++ resolved
@@ -50,21 +50,8 @@
             </div>
             <div class="level-right">
               <div class="level-item">
-<<<<<<< HEAD
                 {% if updated_dates|get_updated_label:lang == "Never" %}
                 <span class="tag is-Warning"><strong>Never Updated</strong></span>
-=======
-                <label class="label">
-                Last Updated:
-                  <span class="utc-date" data-utc-date="{{ updated_dates|get_updated_label:lang }}">
-                    {{ updated_dates|get_updated_label:lang }}
-                  </span>
-                </label>                
-              </div>
-              <div class="level-item">
-                <label class="label">Update Type: {% if translation|get_update_type:lang %}
-                  Manual
->>>>>>> e2f9c451
                 {% else %}
                 <span class="tag is-Warning"><strong>
                   {% if translation|get_update_type:lang or lang == "en-us" %}
