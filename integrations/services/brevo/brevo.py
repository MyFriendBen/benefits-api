import sib_api_v3_sdk
from sib_api_v3_sdk.rest import ApiException
from django.conf import settings
from django.utils import timezone
from screener.models import Message, Screen
from translations.models import Translation
import uuid
import json
from pprint import pprint
from sentry_sdk import capture_message


class BrevoService:
    MAX_HOUSEHOLD_SIZE = 8

    def __init__(self):
        configuration = sib_api_v3_sdk.Configuration()
        configuration.debug = True  # Enable debugging
        configuration.api_key["api-key"] = settings.BREVO_API_KEY
        self.api_instance = sib_api_v3_sdk.ContactsApi(sib_api_v3_sdk.ApiClient(configuration))
        self.sms_instance = sib_api_v3_sdk.TransactionalSMSApi(sib_api_v3_sdk.ApiClient(configuration))
        self.email_instance = sib_api_v3_sdk.TransactionalEmailsApi(sib_api_v3_sdk.ApiClient(configuration))
        self.front_end_domain ="https://stingray-app-8z7io.ondigitalocean.app"

    def upsert_user(self, screen, user):
        print("upserting user")
        if settings.DEBUG:
            print("DEBUG set to True")
            return
        if user is None or screen.is_test_data is None:
            return
        should_upsert_user = (user.send_offers or user.send_updates) and user.external_id is None and user.tcpa_consent
        if not should_upsert_user or screen.is_test_data:
            return

        if user.external_id:
            self.update_contact(user)
        else:
            self.create_contact(user, screen)

<<<<<<< HEAD
    def create_contact(self, user):
        print("creating contact")
        attr = {
=======
    def create_contact(self, user, screen):
        contact = {
>>>>>>> 2bb56559
            "first_name": user.first_name,
            "last_name": user.last_name,
            "sms": str(user.cell),
            "benefits_screener_id": user.id,
            "send_updates": user.send_updates,
            "send_offers": user.send_offers,
            "tcpa_consent": user.tcpa_consent,
            "language_code": user.language_code,
            "mfb_completion_date": user.date_joined.date().isoformat(),
            "full_name": f"{user.first_name} {user.last_name}",
        }

        if screen:
            contact["screener_id"] = screen.id
            contact["uuid"] = str(screen.uuid)
            contact["county"] = screen.county
            contact["number_of_household_members"] = screen.household_size
            contact["mfb_annual_income"] = int(screen.calc_gross_income("yearly", ["all"]))

            members = screen.household_members.all()
            if len(members) > self.MAX_HOUSEHOLD_SIZE:
                capture_message(f"screen has more than {self.MAX_HOUSEHOLD_SIZE} household members", level="error")

            for i, member in enumerate(members):
                if i >= self.MAX_HOUSEHOLD_SIZE:
                    break

                contact[f"hhm{i + 1}_age"] = member.age

        create_contact = sib_api_v3_sdk.CreateContact(email=user.email, attributes=contact, list_ids=[6])
        try:
            print("IN TRY")
            brevo_id = self.api_instance.create_contact(create_contact)
            pprint(brevo_id)

            if brevo_id:
                random_id = str(uuid.uuid4()).replace("-", "")
                user.external_id = brevo_id
                user.email_or_cell = f"{brevo_id}+{random_id}@myfriendben.org"
                user.first_name = None
                user.last_name = None
                user.cell = None
                user.email = None
                user.save()
                print("saved user")
        except ApiException as e:
            print(f"Exception when calling ContactsApi->create_contact: Status Code: {e.status}, Reason: {e.reason}, Body: {e.body}")

    def update_contact(self, ext_id, data):
        ext_id_dict = json.loads(ext_id.replace("'", '"'))
        id_value = ext_id_dict["id"]
        try:
            update_attributes = sib_api_v3_sdk.UpdateContact(attributes=data)
            self.api_instance.update_contact(id_value, update_attributes)
        except ApiException as e:
            print(f"Exception when calling ContactsApi->update_contact: {e}")

    def should_send(self, screen: Screen) -> bool:
        if settings.DEBUG:
            return False
        if screen.is_test_data:
            return False
        return True

    def send_email(self, screen: Screen, email: str, lang: str, send_tests=False):
        if not self.should_send(screen) and not send_tests:
            return

        subject = self._get_email_subject(lang)
        html_content = self._get_email_body(screen, lang)

        sender = {"name": "My Friend Ben", "email": "screener@myfriendben.org"}
        to = [{"email": email}]
        send_smtp_email = sib_api_v3_sdk.SendSmtpEmail(to=to, sender=sender, subject=subject, html_content=html_content)

        try:
            api_response = self.email_instance.send_transac_email(send_smtp_email)
            pprint(api_response)
            self.log(screen, "emailScreen")
        except ApiException as e:
            print("Exception when calling SMTPApi->send_transac_email: %s\n" % e)

    def send_sms(self, screen: Screen, cell: str, lang: str, send_tests=False):
        if not self.should_send(screen) and not send_tests:
            return

        content = self._get_text_body(screen, lang)

        send_transac_sms = sib_api_v3_sdk.SendTransacSms(sender="MFB", recipient=str(cell), content=content)

        try:
            api_response = self.sms_instance.send_transac_sms(send_transac_sms)
            pprint(api_response)
            self.log(screen, "textScreen")
        except ApiException as e:
            print("Exception when calling TransactionalSMSApi->send_transac_sms: %s\n" % e)

    def _get_email_subject(self, lang: str):
        return Translation.objects.get(label="sendResults.email-subject").get_lang(lang).text

    def _get_email_body(self, screen: Screen, lang: str):
        words = Translation.objects.get(label="sendResults.email").get_lang(lang).text
        url = self._generate_link(screen)
        return f"{words} <a href='{url}'>{url}</a>"

    def _get_text_body(self, screen: Screen, lang: str):
        words = Translation.objects.get(label="sendResults.email").get_lang(lang).text
        url = self._generate_link(screen)
        return f"{words} {url}"

    def _generate_link(self, screen: Screen):
        return f"{self.front_end_domain}/{screen.uuid}/results"

    def log(self, screen: Screen, type: str):
        screen.last_email_request_date = timezone.now()
        screen.save()

        Message.objects.create(
            type=type,
            screen=screen,
        )<|MERGE_RESOLUTION|>--- conflicted
+++ resolved
@@ -20,7 +20,7 @@
         self.api_instance = sib_api_v3_sdk.ContactsApi(sib_api_v3_sdk.ApiClient(configuration))
         self.sms_instance = sib_api_v3_sdk.TransactionalSMSApi(sib_api_v3_sdk.ApiClient(configuration))
         self.email_instance = sib_api_v3_sdk.TransactionalEmailsApi(sib_api_v3_sdk.ApiClient(configuration))
-        self.front_end_domain ="https://stingray-app-8z7io.ondigitalocean.app"
+        self.front_end_domain = settings.FRONTEND_DOMAIN
 
     def upsert_user(self, screen, user):
         print("upserting user")
@@ -38,14 +38,8 @@
         else:
             self.create_contact(user, screen)
 
-<<<<<<< HEAD
-    def create_contact(self, user):
-        print("creating contact")
-        attr = {
-=======
     def create_contact(self, user, screen):
         contact = {
->>>>>>> 2bb56559
             "first_name": user.first_name,
             "last_name": user.last_name,
             "sms": str(user.cell),
