--- conflicted
+++ resolved
@@ -513,17 +513,7 @@
     documents = models.ManyToManyField(Document, related_name="program_documents", blank=True)
     active = models.BooleanField(blank=True, default=True)
     low_confidence = models.BooleanField(blank=True, null=False, default=False)
-<<<<<<< HEAD
     year = models.ForeignKey(FederalPoveryLimit, related_name="fpl", blank=True, null=True, on_delete=models.SET_NULL)
-=======
-    fpl = models.ForeignKey(
-        FederalPoveryLimit,
-        related_name="fpl",
-        blank=True,
-        null=True,
-        on_delete=models.SET_NULL,
-    )
->>>>>>> 5b830da0
     category = models.ForeignKey(
         ProgramCategory,
         related_name="programs",
