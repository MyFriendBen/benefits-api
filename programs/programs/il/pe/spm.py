import logging

from programs.programs.policyengine.calculators.base import PolicyEngineSpmCalulator
import programs.programs.policyengine.calculators.dependencies as dependency
from programs.programs.federal.pe.spm import Lifeline, Snap, SchoolLunch, Tanf

logger = logging.getLogger(__name__)


class IlSnap(Snap):
    pe_inputs = [
        *Snap.pe_inputs,
        dependency.household.IlStateCodeDependency,
    ]


class IlNslp(SchoolLunch):
    pe_inputs = [
        *SchoolLunch.pe_inputs,
        dependency.household.IlStateCodeDependency,
    ]

    tier_1_fpl = 1.30
    tier_2_fpl = 1.85

    tier_1_amount = 935
    tier_2_amount = 805

    def household_value(self):
        value = 0
        num_children = self.screen.num_children(3, 18)
        if self.get_variable() > 0 and num_children > 0:
            if self.get_dependency_value(dependency.spm.SchoolMealTier) != "PAID":
                countable_income = self.get_dependency_value(dependency.spm.SchoolMealCountableIncomeDependency)
                fpl_limit = self.program.year.get_limit(self.screen.household_size)

                if countable_income <= int(self.tier_1_fpl * fpl_limit):
                    value = self.tier_1_amount * num_children

                elif countable_income <= int(self.tier_2_fpl * fpl_limit):
                    value = self.tier_2_amount * num_children

        return value


class IlTanf(Tanf):
    pe_name = "il_tanf"
    pe_inputs = [
        *Tanf.pe_inputs,
        dependency.household.IlStateCodeDependency,
        dependency.spm.IlTanfCountableEarnedIncomeDependency,
        dependency.spm.IlTanfCountableGrossUnearnedIncomeDependency,
    ]

    pe_outputs = [dependency.spm.IlTanf]


<<<<<<< HEAD
class IlLifeline(Lifeline):
    pe_inputs = [
        *Lifeline.pe_inputs,
        dependency.household.IlStateCodeDependency,
    ]
    pe_outputs = [dependency.spm.Lifeline]

    def household_value(self):
        print("IL Lifeline postprocess")
        lifeline = getattr(self, "lifeline", 0)
        income = int(self.screen.calc_gross_income("yearly", ["all"]))
        print("Income:", income)

        fpl_limit = self.program.year.get_limit(self.screen.household_size)

        has_disability = any(m.has_disability() for m in self.screen.household_members.all())

        fpl_threshold = 2.0 if has_disability else 1.65

        eligible = income <= int(fpl_threshold * fpl_limit)

        return lifeline if eligible else 0
=======
class IlLiheap(PolicyEngineSpmCalulator):
    """
    Illinois Low Income Home Energy Assistance Program (LIHEAP)

    Hard-coded annual benefit values based on household size.
    Eligibility: Income ≤ higher of (60% SMI or 200% FPL)
    Application period: October 1 to August 15

    Values based on IL 2025 benefit matrix for natural gas households.
    Source: https://liheapch.acf.gov/docs/2025/benefits-matricies/IL_BenefitMatrix_2025.pdf
    """

    pe_name = "il_liheap_income_eligible"  # Use income eligibility check instead of full program
    pe_inputs = [
        dependency.household.IlStateCodeDependency,
        dependency.spm.HasHeatingCoolingExpenseDependency,
        dependency.spm.HeatingCoolingExpenseDependency,
        *dependency.irs_gross_income,
    ]
    pe_outputs = [dependency.spm.IlLiheapIncomeEligible]

    # Hard-coded annual benefit amounts by household size
    benefit_amounts = {
        1: 315,
        2: 330,
        3: 340,
        4: 350,
        5: 365,
        6: 375,  # 6+ people
    }

    def household_value(self) -> int:
        """
        Calculate LIHEAP benefit based on hard-coded values by household size.

        Uses PolicyEngine for income eligibility check (60% SMI or 200% FPL),
        then returns hard-coded benefit amounts.

        Returns annual benefit amount (not monthly).
        """
        # Check if user already has IL LIHEAP
        if self.screen.has_benefit("il_liheap"):
            return 0

        # Check PolicyEngine income eligibility (returns True/False)
        try:
            income_eligible = self.get_variable()  # il_liheap_income_eligible

            # If not income eligible, return 0
            if not income_eligible:
                return 0

            # Check if household has heating/cooling expenses
            has_heating_cooling = self.screen.has_expense(["heating", "cooling"])
            if not has_heating_cooling:
                return 0

            # Income eligible and has expenses - return hard-coded benefit
            household_size = self.screen.household_size
            size_key = min(household_size, 6)
            benefit = self.benefit_amounts.get(size_key, 0)
            return benefit

        except KeyError as e:
            logger.warning(f"PolicyEngine missing expected key for IL LIHEAP screen {self.screen.id}: {e}")
            return 0
        except (AttributeError, ValueError) as e:
            logger.warning(f"Error calculating IL LIHEAP for screen {self.screen.id}: {type(e).__name__}: {e}")
            return 0
        except RuntimeError as e:
            logger.warning(f"PolicyEngine API error for IL LIHEAP screen {self.screen.id}: {e}")
            return 0
>>>>>>> 7d821ca6
<|MERGE_RESOLUTION|>--- conflicted
+++ resolved
@@ -55,30 +55,6 @@
     pe_outputs = [dependency.spm.IlTanf]
 
 
-<<<<<<< HEAD
-class IlLifeline(Lifeline):
-    pe_inputs = [
-        *Lifeline.pe_inputs,
-        dependency.household.IlStateCodeDependency,
-    ]
-    pe_outputs = [dependency.spm.Lifeline]
-
-    def household_value(self):
-        print("IL Lifeline postprocess")
-        lifeline = getattr(self, "lifeline", 0)
-        income = int(self.screen.calc_gross_income("yearly", ["all"]))
-        print("Income:", income)
-
-        fpl_limit = self.program.year.get_limit(self.screen.household_size)
-
-        has_disability = any(m.has_disability() for m in self.screen.household_members.all())
-
-        fpl_threshold = 2.0 if has_disability else 1.65
-
-        eligible = income <= int(fpl_threshold * fpl_limit)
-
-        return lifeline if eligible else 0
-=======
 class IlLiheap(PolicyEngineSpmCalulator):
     """
     Illinois Low Income Home Energy Assistance Program (LIHEAP)
@@ -151,4 +127,27 @@
         except RuntimeError as e:
             logger.warning(f"PolicyEngine API error for IL LIHEAP screen {self.screen.id}: {e}")
             return 0
->>>>>>> 7d821ca6
+
+
+class IlLifeline(Lifeline):
+    pe_inputs = [
+        *Lifeline.pe_inputs,
+        dependency.household.IlStateCodeDependency,
+    ]
+    pe_outputs = [dependency.spm.Lifeline]
+
+    def household_value(self):
+        print("IL Lifeline postprocess")
+        lifeline = getattr(self, "lifeline", 0)
+        income = int(self.screen.calc_gross_income("yearly", ["all"]))
+        print("Income:", income)
+
+        fpl_limit = self.program.year.get_limit(self.screen.household_size)
+
+        has_disability = any(m.has_disability() for m in self.screen.household_members.all())
+
+        fpl_threshold = 2.0 if has_disability else 1.65
+
+        eligible = income <= int(fpl_threshold * fpl_limit)
+
+        return lifeline if eligible else 0