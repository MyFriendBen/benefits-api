--- conflicted
+++ resolved
@@ -104,19 +104,21 @@
 }
 
 function setupAutoTranslateToggle() {
-  const autoCheckbox = document.querySelector('#auto-translate-check');
-  const updateBtn = autoCheckbox?.closest('form')?.querySelector('#lang-submit-btn');
-  const excludeControls = document.querySelectorAll('.exclude-auto-control');
+  const autoCheckbox = document.querySelector("#auto-translate-check");
+  const updateBtn = autoCheckbox
+    ?.closest("form")
+    ?.querySelector("#lang-submit-btn");
+  const excludeControls = document.querySelectorAll(".exclude-auto-control");
 
   if (!autoCheckbox || !updateBtn) return;
 
-  autoCheckbox.addEventListener('change', () => {
+  autoCheckbox.addEventListener("change", () => {
     if (autoCheckbox.checked) {
-      excludeControls.forEach(div => div.removeAttribute('hidden'));
-      updateBtn.textContent = 'Update All Texts';
+      excludeControls.forEach((div) => div.removeAttribute("hidden"));
+      updateBtn.textContent = "Update All Texts";
     } else {
-      excludeControls.forEach(div => div.setAttribute('hidden', ''));
-      updateBtn.textContent = 'Update Text';
+      excludeControls.forEach((div) => div.setAttribute("hidden", ""));
+      updateBtn.textContent = "Update Text";
     }
   });
 }
@@ -135,41 +137,37 @@
 }
 
 // Convert UTC ISO in data-utc-date to browser timezone
-function formatDates() {  
-  const els = document.querySelectorAll(".utc-date");  
-  
+function formatDates() {
+  const els = document.querySelectorAll(".utc-date");
+
   if (els.length === 0) {
     return;
   }
-  
+
   els.forEach(function (el, index) {
-    const iso = el.getAttribute("data-utc-date");    
-    
+    const iso = el.getAttribute("data-utc-date");
+
     if (!iso || iso === "Never") {
       return;
     }
-    
+
     try {
       const d = new Date(iso);
       if (isNaN(d.getTime())) {
         return;
       }
-      
+
       const formatted = new Intl.DateTimeFormat(navigator.language, {
-        year: "numeric", 
-        month: "short", 
+        year: "numeric",
+        month: "short",
         day: "numeric",
-        hour: "numeric", 
-        minute: "numeric", 
-        hour12: true, 
-        timeZoneName: "short"
+        hour: "numeric",
+        minute: "numeric",
+        hour12: true,
+        timeZoneName: "short",
       }).format(d);
-      
-<<<<<<< HEAD
+
       el.textContent = el.textContent.replace(iso, formatted);
-=======
-      el.textContent = formatted;
->>>>>>> bfbe8e4a
     } catch (e) {
       console.error("Error formatting date:", e);
     }
@@ -177,15 +175,27 @@
 }
 window.formatDates = formatDates;
 
-<<<<<<< HEAD
 function initializeAll() {
-  try { setupAutoTranslateToggle(); } catch (e) { console.warn("setupAutoTranslateToggle error:", e); }
-=======
-function initializeAll() {  
->>>>>>> bfbe8e4a
-  try { initializeTableSorting(); } catch (e) { console.warn("initializeTableSorting error:", e); }
-  try { initializeSidebarMenu(); } catch (e) { console.warn("initializeSidebarMenu error:", e); }
-  try { initializeDropdowns(); } catch (e) { console.warn("initializeDropdowns error:", e); }
+  try {
+    setupAutoTranslateToggle();
+  } catch (e) {
+    console.warn("setupAutoTranslateToggle error:", e);
+  }
+  try {
+    initializeTableSorting();
+  } catch (e) {
+    console.warn("initializeTableSorting error:", e);
+  }
+  try {
+    initializeSidebarMenu();
+  } catch (e) {
+    console.warn("initializeSidebarMenu error:", e);
+  }
+  try {
+    initializeDropdowns();
+  } catch (e) {
+    console.warn("initializeDropdowns error:", e);
+  }
   formatDates();
 }
 
