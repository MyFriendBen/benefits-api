from django.db import models
from parler.models import TranslatableModel, TranslatedFields, TranslatableManager
from django.conf import settings


BLANK_TRANSLATION_PLACEHOLDER = '[PLACEHOLDER]'


class TranslationManager(TranslatableManager):
    use_in_migrations = True

    def add_translation(self, label, default_message=BLANK_TRANSLATION_PLACEHOLDER, active=True, no_auto=False):
        default_lang = settings.LANGUAGE_CODE
<<<<<<< HEAD
        parent = self.get_or_create(label=label, defaults={
                                    'active': active, 'no_auto': no_auto})[0]
=======
        parent = self.get_or_create(label=label, defaults={"active": active, "no_auto": no_auto})[0]
>>>>>>> 32fd6b52
        if parent.active != active or parent.active != no_auto:
            parent.active = active
            parent.no_auto = no_auto
            parent.save()

        parent.create_translation(
            default_lang, text=default_message, edited=True)
        return parent

    def edit_translation(self, label, lang, translation, manual=True):
        parent = self.language(lang).get(label=label)

<<<<<<< HEAD
        if manual is False and parent.no_auto:
=======
        lang_trans = parent.get_lang(lang)
        is_edited = lang_trans is not None and lang_trans.edited is True and lang_trans.text != ""
        if manual is False and (is_edited or parent.no_auto):
>>>>>>> 32fd6b52
            return parent

        parent.text = translation
        parent.edited = manual
        parent.save()
        return parent

    def edit_translation_by_id(self, id, lang, translation, manual=True):
<<<<<<< HEAD
        parent = self.prefetch_related(
            'translations').language(lang).get(pk=id)

        if manual is False and parent.no_auto:
=======
        parent = self.prefetch_related("translations").language(lang).get(pk=id)

        lang_trans = parent.get_lang(lang)
        is_edited = lang_trans is not None and lang_trans.edited is True and lang_trans.text != ""
        if manual is False and (is_edited or parent.no_auto):
>>>>>>> 32fd6b52
            return parent

        parent.text = translation
        parent.edited = manual
        parent.save()
        return parent

    def all_translations(self, langs=[lang["code"] for lang in settings.PARLER_LANGUAGES[None]]):
        translations = self.prefetch_related("translations")
        translations_dict = {}
        for lang in langs:
            lang_translations = {}
            for translation in translations:
                if translation.active:
                    translation.set_current_language(lang)
                    lang_translations[translation.label] = translation.text
            translations_dict[lang] = lang_translations
        return translations_dict

    def export_translations(self):
        all_langs = settings.PARLER_LANGUAGES[None]
        translations = self.prefetch_related("translations")

        translations_export = {}
        for translation in translations:
            reference = translation.in_program()

            if reference is True:
                continue

            translations_export[translation.label] = {
                "active": translation.active,
                "no_auto": translation.no_auto,
                "langs": {},
                "reference": reference,
            }

            for lang in all_langs:
<<<<<<< HEAD
                translation.set_current_language(lang['code'])
                translations_export[translation.label]['langs'][lang['code']] = (
                    translation.text, translation.edited)
=======
                translation.set_current_language(lang["code"])
                translations_export[translation.label]["langs"][lang["code"]] = (translation.text, translation.edited)
>>>>>>> 32fd6b52

        return translations_export


class Translation(TranslatableModel):
    translations = TranslatedFields(
        text=models.TextField(null=True, blank=True), edited=models.BooleanField(default=False, null=False)
    )
    active = models.BooleanField(default=True, null=False)
    no_auto = models.BooleanField(default=False, null=False)
    label = models.CharField(max_length=128, null=False,
                             blank=False, unique=True)

    objects = TranslationManager()

    """
    This method checks if the current Translation object is referenced by any related models
    such as Program, Navigator, UrgentNeed, or Document. It iterates through all reverse 
    relationships of the Translation model and determines if any related object exists. 
    If a related object is found and `label_unpack` is True, it returns the reverse relationship. 
    Otherwise, it returns details of the related object including the table name, external name, 
    related name, and active status. If no related object is found, it returns False.
    """

    def find_used_model(self, label_unpack=False):
        has_relationship = False
        # determine if a translation is refrenced by either a program, navigator, urgent_need, or document
        # https://stackoverflow.com/questions/54711671/django-how-to-determine-if-an-object-is-referenced-by-any-other-object
        for reverse in (f for f in self._meta.get_fields() if f.auto_created and not f.concrete):
            if reverse.related_name == "translations":
                continue

            name = reverse.get_accessor_name()
            has_reverse_other = getattr(self, name).count()
            if has_reverse_other:
                if label_unpack:
                    return reverse
                try:
                    active = getattr(self, reverse.related_name).first().active
                except AttributeError:
                    active = True

                external_name = getattr(
                    self, reverse.related_name).first().external_name
                table = getattr(
                    self, reverse.related_name).first()._meta.db_table
                if external_name:
                    return (table, external_name, reverse.related_name, active)
                has_relationship = True

        return has_relationship

<<<<<<< HEAD
    """
    This property field stores information about the first model instance that uses
    this Translation object. It checks for related models and, if a relationship
    is found, retrieves the instance's ID, model name, field name, and display name (either 
    an external name or an abbreviated name). If no relationship is found, it returns 
    default values indicating the translation is unassigned.
    """
    @property
    def used_by(self):
        reverse = self.find_used_model(label_unpack=True)
        if reverse:
            instance = getattr(self, reverse.get_accessor_name()).first()
            model_name = reverse.related_model._meta.model_name
            field_name = reverse.field.name
            external_name = getattr(instance, 'external_name', None)
            abbreviated_name = getattr(instance, 'abbreviated_name', None)
            display_name = external_name if external_name else abbreviated_name
            return {
                'id': instance.id,
                'model_name': model_name,
                'field_name': field_name,
                'display_name': display_name
            }
        return {
            'id': None,
            'model_name': 'unassigned',
            'field_name': None,
            'display_name': None
        }

    def get_lang(self, lang):
        return self.translations.filter(language_code=lang).first()

    def in_program(self):
        has_relationship = self.find_used_model()
        return has_relationship
=======
    @property
    def default_message(self):
        return self.get_lang(settings.LANGUAGE_CODE).text
>>>>>>> 32fd6b52

    def __str__(self):
        return self.label<|MERGE_RESOLUTION|>--- conflicted
+++ resolved
@@ -11,12 +11,8 @@
 
     def add_translation(self, label, default_message=BLANK_TRANSLATION_PLACEHOLDER, active=True, no_auto=False):
         default_lang = settings.LANGUAGE_CODE
-<<<<<<< HEAD
         parent = self.get_or_create(label=label, defaults={
-                                    'active': active, 'no_auto': no_auto})[0]
-=======
-        parent = self.get_or_create(label=label, defaults={"active": active, "no_auto": no_auto})[0]
->>>>>>> 32fd6b52
+                                    "active": active, "no_auto": no_auto})[0]
         if parent.active != active or parent.active != no_auto:
             parent.active = active
             parent.no_auto = no_auto
@@ -29,13 +25,9 @@
     def edit_translation(self, label, lang, translation, manual=True):
         parent = self.language(lang).get(label=label)
 
-<<<<<<< HEAD
-        if manual is False and parent.no_auto:
-=======
         lang_trans = parent.get_lang(lang)
         is_edited = lang_trans is not None and lang_trans.edited is True and lang_trans.text != ""
         if manual is False and (is_edited or parent.no_auto):
->>>>>>> 32fd6b52
             return parent
 
         parent.text = translation
@@ -44,18 +36,12 @@
         return parent
 
     def edit_translation_by_id(self, id, lang, translation, manual=True):
-<<<<<<< HEAD
         parent = self.prefetch_related(
-            'translations').language(lang).get(pk=id)
-
-        if manual is False and parent.no_auto:
-=======
-        parent = self.prefetch_related("translations").language(lang).get(pk=id)
+            "translations").language(lang).get(pk=id)
 
         lang_trans = parent.get_lang(lang)
         is_edited = lang_trans is not None and lang_trans.edited is True and lang_trans.text != ""
         if manual is False and (is_edited or parent.no_auto):
->>>>>>> 32fd6b52
             return parent
 
         parent.text = translation
@@ -94,14 +80,9 @@
             }
 
             for lang in all_langs:
-<<<<<<< HEAD
-                translation.set_current_language(lang['code'])
-                translations_export[translation.label]['langs'][lang['code']] = (
+                translation.set_current_language(lang["code"])
+                translations_export[translation.label]["langs"][lang["code"]] = (
                     translation.text, translation.edited)
-=======
-                translation.set_current_language(lang["code"])
-                translations_export[translation.label]["langs"][lang["code"]] = (translation.text, translation.edited)
->>>>>>> 32fd6b52
 
         return translations_export
 
@@ -154,7 +135,6 @@
 
         return has_relationship
 
-<<<<<<< HEAD
     """
     This property field stores information about the first model instance that uses
     this Translation object. It checks for related models and, if a relationship
@@ -191,11 +171,10 @@
     def in_program(self):
         has_relationship = self.find_used_model()
         return has_relationship
-=======
+
     @property
     def default_message(self):
         return self.get_lang(settings.LANGUAGE_CODE).text
->>>>>>> 32fd6b52
 
     def __str__(self):
         return self.label