--- conflicted
+++ resolved
@@ -364,11 +364,7 @@
             "il_transit_reduced_fare": self.has_il_transit_reduced_fare,
             "il_bap": self.has_il_bap,
             "project_cope": self.has_project_cope,
-<<<<<<< HEAD
-            "co_energy_calculator_cope": self.has_project_cope,
-=======
             "cesn_heap": self.has_cesn_heap,
->>>>>>> 3a39c471
             "rtdlive": self.has_rtdlive,
             "cccap": self.has_cccap,
             "mydenver": self.has_mydenver,
