{% extends "base.html" %}{% block content %}
<section class="section">
  <h2>Urgent Need Actions</h2>
</section>
<hr />
<div id="urgentneed-actions">
  <table class="table is-striped is-fullwidth is-bordered">
    <thead>
      <tr>
        <th>Label</th>
        <th>Actions (add)</th>
      </tr>
    </thead>
    <tbody>
      <tr>
        <td>{{ urgent_need.name }}</td>
        <td>
          <div class="new-actions">
            <a href="/api/translations/admin/{{ urgent_need.name.id }}">Name</a>
            <a href="/api/translations/admin/{{ urgent_need.description.id }}">
              Description
            </a>
            <a href="/api/translations/admin/{{ urgent_need.link.id }}">Link</a>
            <a href="/api/translations/admin/{{ urgent_need.type.id }}">Type</a>
            <a href="/api/translations/admin/{{ urgent_need.warning.id }}"
              >Warning</a
            >
            <a
              href="/admin/programs/urgentneed/{{ urgent_need.id }}/change/"
              target="_blank"
              rel="noopener noreferrer"
              >Edit in Main Admin</a
            >
          </div>
        </td>
      </tr>
    </tbody>
  </table>
</div>
<<<<<<< HEAD

=======
<div>
	<a href="/api/translations/admin/{{ urgent_need.website_description.id }}">Website description</a>
</div>
>>>>>>> 32fd6b52
{% endblock content %}<|MERGE_RESOLUTION|>--- conflicted
+++ resolved
@@ -37,11 +37,9 @@
     </tbody>
   </table>
 </div>
-<<<<<<< HEAD
-
-=======
 <div>
-	<a href="/api/translations/admin/{{ urgent_need.website_description.id }}">Website description</a>
+  <a href="/api/translations/admin/{{ urgent_need.website_description.id }}"
+    >Website description</a
+  >
 </div>
->>>>>>> 32fd6b52
 {% endblock content %}