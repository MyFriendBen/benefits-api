from .nc_aca.calculator import ACASubsidiesNC
from ..calc import ProgramCalculator

nc_calculators: dict[str, type[ProgramCalculator]] = {
    "nc_aca": ACASubsidiesNC,
<<<<<<< HEAD
    
=======
>>>>>>> 9d5478bb
}<|MERGE_RESOLUTION|>--- conflicted
+++ resolved
@@ -3,8 +3,4 @@
 
 nc_calculators: dict[str, type[ProgramCalculator]] = {
     "nc_aca": ACASubsidiesNC,
-<<<<<<< HEAD
-    
-=======
->>>>>>> 9d5478bb
 }