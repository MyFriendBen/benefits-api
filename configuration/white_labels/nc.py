--- conflicted
+++ resolved
@@ -1739,17 +1739,13 @@
                 "referralSource",
             ],
         },
-<<<<<<< HEAD
         "featureFlags": {"default": [], "211nc": ["no_results_more_help"]},  
-=======
-        "featureFlags": {"default": []},
         "noResultMessage": {
             "default": {
                 "_label": "noResultMessage",
                 "_default_message": "It looks like you may not qualify for benefits included in MyFriendBen at this time. If you indicated need for an immediate resource, please click on the “Near-Term Benefits” tab. For additional resources, please click the 'More Help' button below to get the resources you’re looking for.",
             },
         },
->>>>>>> 3941da49
     }
 
     footer_data = {
